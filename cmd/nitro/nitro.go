// Copyright 2021-2022, Offchain Labs, Inc.
// For license information, see https://github.com/nitro/blob/master/LICENSE

package main

import (
	"context"
	"crypto/ecdsa"
	"fmt"
	"math"
	"math/big"
	"os"
	"os/signal"
	"reflect"
	"strings"
	"sync"
	"syscall"
	"time"

	"github.com/knadh/koanf"
	"github.com/knadh/koanf/providers/confmap"
	"github.com/pkg/errors"
	flag "github.com/spf13/pflag"

	"github.com/ethereum/go-ethereum/accounts"
	"github.com/ethereum/go-ethereum/accounts/abi/bind"
	"github.com/ethereum/go-ethereum/accounts/keystore"
	"github.com/ethereum/go-ethereum/common"
	"github.com/ethereum/go-ethereum/crypto"
	_ "github.com/ethereum/go-ethereum/eth/tracers/js"
	_ "github.com/ethereum/go-ethereum/eth/tracers/native"
	"github.com/ethereum/go-ethereum/ethclient"
	"github.com/ethereum/go-ethereum/graphql"
	"github.com/ethereum/go-ethereum/log"
	"github.com/ethereum/go-ethereum/metrics"
	"github.com/ethereum/go-ethereum/metrics/exp"
	"github.com/ethereum/go-ethereum/node"

	"github.com/offchainlabs/nitro/arbnode"
	"github.com/offchainlabs/nitro/cmd/conf"
	"github.com/offchainlabs/nitro/cmd/genericconf"
	"github.com/offchainlabs/nitro/cmd/util"
	_ "github.com/offchainlabs/nitro/nodeInterface"
	"github.com/offchainlabs/nitro/util/colors"
	"github.com/offchainlabs/nitro/util/headerreader"
	"github.com/offchainlabs/nitro/util/signature"
	"github.com/offchainlabs/nitro/util/stopwaiter"
	"github.com/offchainlabs/nitro/validator"
)

func printSampleUsage(name string) {
	fmt.Printf("\n")
	fmt.Printf("Sample usage:                  %s --help \n", name)
}

func initLog(logType string, logLevel log.Lvl) error {
	logFormat, err := genericconf.ParseLogType(logType)
	if err != nil {
		flag.Usage()
		return fmt.Errorf("error parsing log type: %w", err)
	}
	glogger := log.NewGlogHandler(log.StreamHandler(os.Stderr, logFormat))
	glogger.Verbosity(logLevel)
	log.Root().SetHandler(glogger)
	return nil
}

func addUnlockWallet(accountManager *accounts.Manager, walletConf *genericconf.WalletConfig) (common.Address, error) {
	var devAddr common.Address

	var devPrivKey *ecdsa.PrivateKey
	var err error
	if walletConf.PrivateKey != "" {
		devPrivKey, err = crypto.HexToECDSA(walletConf.PrivateKey)
		if err != nil {
			return common.Address{}, err
		}

		devAddr = crypto.PubkeyToAddress(devPrivKey.PublicKey)

		log.Info("Dev node funded private key", "priv", walletConf.PrivateKey)
		log.Info("Funded public address", "addr", devAddr)
	}

	if walletConf.Pathname != "" {
		myKeystore := keystore.NewKeyStore(walletConf.Pathname, keystore.StandardScryptN, keystore.StandardScryptP)
		accountManager.AddBackend(myKeystore)
		var account accounts.Account
		if myKeystore.HasAddress(devAddr) {
			account.Address = devAddr
			account, err = myKeystore.Find(account)
		} else if walletConf.Account != "" && myKeystore.HasAddress(common.HexToAddress(walletConf.Account)) {
			account.Address = common.HexToAddress(walletConf.Account)
			account, err = myKeystore.Find(account)
		} else {
			if walletConf.Password() == nil {
				return common.Address{}, errors.New("l2 password not set")
			}
			if devPrivKey == nil {
				return common.Address{}, errors.New("l2 private key not set")
			}
			account, err = myKeystore.ImportECDSA(devPrivKey, *walletConf.Password())
		}
		if err != nil {
			return common.Address{}, err
		}
		if walletConf.Password() == nil {
			return common.Address{}, errors.New("l2 password not set")
		}
		err = myKeystore.Unlock(account, *walletConf.Password())
		if err != nil {
			return common.Address{}, err
		}
	}
	return devAddr, nil
}

func main() {
	ctx, cancelFunc := context.WithCancel(context.Background())
	defer cancelFunc()

	args := os.Args[1:]
	nodeConfig, l1Wallet, l2DevWallet, l1Client, l1ChainId, err := ParseNode(ctx, args)
	if err != nil {
		util.HandleError(err, printSampleUsage)

		return
	}
	err = initLog(nodeConfig.LogType, log.Lvl(nodeConfig.LogLevel))
	if err != nil {
		panic(err)
	}

	vcsRevision, vcsTime := util.GetVersion()
	log.Info("Running Arbitrum nitro node", "revision", vcsRevision, "vcs.time", vcsTime)

	if nodeConfig.Node.Dangerous.NoL1Listener {
		nodeConfig.Node.L1Reader.Enable = false
		nodeConfig.Node.BatchPoster.Enable = false
		nodeConfig.Node.DelayedSequencer.Enable = false
	} else {
		nodeConfig.Node.L1Reader.Enable = true
	}

	if nodeConfig.Node.Sequencer.Enable {
		if nodeConfig.Node.ForwardingTarget() != "" {
			flag.Usage()
			panic("forwarding-target set when sequencer enabled")
		}
		if nodeConfig.Node.L1Reader.Enable && nodeConfig.Node.InboxReader.HardReorg {
			panic("hard reorgs cannot safely be enabled with sequencer mode enabled")
		}
	} else if nodeConfig.Node.ForwardingTargetImpl == "" {
		flag.Usage()
		panic("forwarding-target unset, and not sequencer (can set to \"null\" to disable forwarding)")
	}

<<<<<<< HEAD
	var rollupAddrs arbnode.RollupAddresses
=======
	if nodeConfig.Node.SeqCoordinator.Enable {
		if nodeConfig.Node.SeqCoordinator.SigningKey == "" && !nodeConfig.Node.SeqCoordinator.Dangerous.DisableSignatureVerification {
			panic("sequencer coordinator enabled, but signing key unset, and signature verification isn't disabled")
		}
	}

>>>>>>> 207827de
	var l1TransactionOpts *bind.TransactOpts
	var dataSigner signature.DataSignerFunc
	sequencerNeedsKey := nodeConfig.Node.Sequencer.Enable && !nodeConfig.Node.Feed.Output.DisableSigning
	setupNeedsKey := l1Wallet.OnlyCreateKey || nodeConfig.Node.Validator.OnlyCreateWalletContract
	validatorNeedsKey := nodeConfig.Node.Validator.Enable && !strings.EqualFold(nodeConfig.Node.Validator.Strategy, "watchtower")
	if sequencerNeedsKey || nodeConfig.Node.BatchPoster.Enable || setupNeedsKey || validatorNeedsKey {
		l1TransactionOpts, dataSigner, err = util.OpenWallet("l1", l1Wallet, new(big.Int).SetUint64(nodeConfig.L1.ChainID))
		if err != nil {
			fmt.Printf("%v\n", err.Error())
			return
		}
	}

	var rollupAddrs arbnode.RollupAddresses
	if nodeConfig.Node.L1Reader.Enable {
		log.Info("connected to l1 chain", "l1url", nodeConfig.L1.URL, "l1chainid", l1ChainId)

		rollupAddrs, err = nodeConfig.L1.Rollup.ParseAddresses()
		if err != nil {
			fmt.Printf("error getting rollup addresses: %v\n", err.Error())
			return
		}
	} else if l1Client != nil {
		// Don't need l1Client anymore
		log.Info("used chain id to get rollup parameters", "l1url", nodeConfig.L1.URL, "l1chainid", l1ChainId)
		l1Client = nil
	}

	if nodeConfig.Node.Validator.Enable {
		if !nodeConfig.Node.L1Reader.Enable {
			flag.Usage()
			panic("validator must read from L1")
		}
		if !nodeConfig.Node.Validator.Dangerous.WithoutBlockValidator {
			nodeConfig.Node.BlockValidator.Enable = true
		}
	}

	if nodeConfig.Node.Validator.OnlyCreateWalletContract {
		l1Reader := headerreader.New(l1Client, nodeConfig.Node.L1Reader)

		// Just create validator smart wallet if needed then exit
		deployInfo, err := nodeConfig.L1.Rollup.ParseAddresses()
		if err != nil {
			log.Error("error getting deployment info for creating validator wallet contract", "error", err)
			return
		}
		addr, err := validator.GetValidatorWallet(ctx, deployInfo.ValidatorWalletCreator, int64(deployInfo.DeployedAt), l1TransactionOpts, l1Reader, true)
		if err != nil {
			log.Error("error creating validator wallet contract", "error", err, "address", l1TransactionOpts.From.Hex())
			return
		}
		fmt.Printf("created validator smart contract wallet at %s, remove --node.validator.only-create-wallet-contract and restart\n", addr.String())

		return
	}

	if nodeConfig.Node.Archive {
		log.Warn("node.archive has been deprecated. Please use node.caching.archive instead.")
		nodeConfig.Node.Caching.Archive = true
	}
	if nodeConfig.Node.Caching.Archive && nodeConfig.Node.TxLookupLimit != 0 {
		log.Info("retaining ability to lookup full transaction history as archive mode is enabled")
		nodeConfig.Node.TxLookupLimit = 0
	}

	stackConf := node.DefaultConfig
	stackConf.DataDir = nodeConfig.Persistent.Chain
	nodeConfig.HTTP.Apply(&stackConf)
	nodeConfig.WS.Apply(&stackConf)
	nodeConfig.GraphQL.Apply(&stackConf)
	if nodeConfig.WS.ExposeAll {
		stackConf.WSModules = append(stackConf.WSModules, "personal")
	}
	stackConf.P2P.ListenAddr = ""
	stackConf.P2P.NoDial = true
	stackConf.P2P.NoDiscovery = true
	stackConf.Version = vcsRevision
	stack, err := node.New(&stackConf)
	if err != nil {
		flag.Usage()
		panic(err)
	}
	{
		devAddr, err := addUnlockWallet(stack.AccountManager(), l2DevWallet)
		if err != nil {
			flag.Usage()
			panic(err)
		}
		if devAddr != (common.Address{}) {
			nodeConfig.Init.DevInitAddr = devAddr.String()
		}
	}

	chainDb, l2BlockChain, err := openInitializeChainDb(ctx, stack, nodeConfig, new(big.Int).SetUint64(nodeConfig.L2.ChainID), arbnode.DefaultCacheConfigFor(stack, &nodeConfig.Node.Caching))
	if err != nil {
		util.HandleError(err, printSampleUsage)
		return
	}

	arbDb, err := stack.OpenDatabase("arbitrumdata", 0, 0, "", false)
	if err != nil {
		panic(fmt.Sprintf("Failed to open database: %v", err))
	}

	if nodeConfig.Init.ThenQuit {
		return
	}

	if l2BlockChain.Config().ArbitrumChainParams.DataAvailabilityCommittee && !nodeConfig.Node.DataAvailability.Enable {
		flag.Usage()
		panic("a data availability service must be configured for this chain (see the --node.data-availability family of options)")
	}

	if nodeConfig.Metrics {
		go metrics.CollectProcessMetrics(nodeConfig.MetricsServer.UpdateInterval)

		if nodeConfig.MetricsServer.Addr != "" {
			address := fmt.Sprintf("%v:%v", nodeConfig.MetricsServer.Addr, nodeConfig.MetricsServer.Port)
			exp.Setup(address)
		}
	}

	liveNodeConfig := NewLiveNodeConfig(args, nodeConfig)
	fatalErrChan := make(chan error, 10)
	currentNode, err := arbnode.CreateNode(
		ctx,
		stack,
		chainDb,
		arbDb,
		&NodeConfigFetcher{liveNodeConfig},
		l2BlockChain,
		l1Client,
		&rollupAddrs,
		l1TransactionOpts,
		dataSigner,
		fatalErrChan,
	)
	if err != nil {
		panic(err)
	}
	if nodeConfig.Node.Dangerous.NoL1Listener && nodeConfig.Init.DevInit {
		// If we don't have any messages, we're not connected to the L1, and we're using a dev init,
		// we should create our own fake init message.
		count, err := currentNode.TxStreamer.GetMessageCount()
		if err != nil {
			log.Warn("Getmessagecount failed. Assuming new database", "err", err)
			count = 0
		}
		if count == 0 {
			err = currentNode.TxStreamer.AddFakeInitMessage()
			if err != nil {
				panic(err)
			}
		}
	}
	gqlConf := nodeConfig.GraphQL
	if gqlConf.Enable {
		if err := graphql.New(stack, currentNode.Backend.APIBackend(), gqlConf.CORSDomain, gqlConf.VHosts); err != nil {
			panic(fmt.Sprintf("Failed to register the GraphQL service: %v", err))
		}
	}
	if err := stack.Start(); err != nil {
		panic(fmt.Sprintf("Error starting protocol stack: %v\n", err))
	}

	sigint := make(chan os.Signal, 1)
	signal.Notify(sigint, os.Interrupt, syscall.SIGTERM)

	select {
	case err := <-fatalErrChan:
		log.Error("shutting down due to fatal error", "err", err)
	case <-sigint:
		log.Info("shutting down because of sigint")
	}

	// cause future ctrl+c's to panic
	close(sigint)

	if err := stack.Close(); err != nil {
		panic(fmt.Sprintf("Error closing stack: %v\n", err))
	}
}

type NodeConfig struct {
	Conf          genericconf.ConfConfig          `koanf:"conf" reload:"hot"`
	Node          arbnode.Config                  `koanf:"node" reload:"hot"`
	L1            conf.L1Config                   `koanf:"l1"`
	L2            conf.L2Config                   `koanf:"l2"`
	LogLevel      int                             `koanf:"log-level" reload:"hot"`
	LogType       string                          `koanf:"log-type" reload:"hot"`
	Persistent    conf.PersistentConfig           `koanf:"persistent"`
	HTTP          genericconf.HTTPConfig          `koanf:"http"`
	WS            genericconf.WSConfig            `koanf:"ws"`
	GraphQL       genericconf.GraphQLConfig       `koanf:"graphql"`
	Metrics       bool                            `koanf:"metrics"`
	MetricsServer genericconf.MetricsServerConfig `koanf:"metrics-server"`
	Init          InitConfig                      `koanf:"init"`
}

var NodeConfigDefault = NodeConfig{
	Conf:          genericconf.ConfConfigDefault,
	Node:          arbnode.ConfigDefault,
	L1:            conf.L1ConfigDefault,
	L2:            conf.L2ConfigDefault,
	LogLevel:      int(log.LvlInfo),
	LogType:       "plaintext",
	Persistent:    conf.PersistentConfigDefault,
	HTTP:          genericconf.HTTPConfigDefault,
	WS:            genericconf.WSConfigDefault,
	Metrics:       false,
	MetricsServer: genericconf.MetricsServerConfigDefault,
}

func NodeConfigAddOptions(f *flag.FlagSet) {
	genericconf.ConfConfigAddOptions("conf", f)
	arbnode.ConfigAddOptions("node", f, true, true)
	conf.L1ConfigAddOptions("l1", f)
	conf.L2ConfigAddOptions("l2", f)
	f.Int("log-level", NodeConfigDefault.LogLevel, "log level")
	f.String("log-type", NodeConfigDefault.LogType, "log type (plaintext or json)")
	conf.PersistentConfigAddOptions("persistent", f)
	genericconf.HTTPConfigAddOptions("http", f)
	genericconf.WSConfigAddOptions("ws", f)
	genericconf.GraphQLConfigAddOptions("graphql", f)
	f.Bool("metrics", NodeConfigDefault.Metrics, "enable metrics")
	genericconf.MetricsServerAddOptions("metrics-server", f)
	InitConfigAddOptions("init", f)
}

func (c *NodeConfig) ResolveDirectoryNames() error {
	err := c.Persistent.ResolveDirectoryNames()
	if err != nil {
		return err
	}
	c.L1.ResolveDirectoryNames(c.Persistent.Chain)
	c.L2.ResolveDirectoryNames(c.Persistent.Chain)

	return nil
}

func (c *NodeConfig) ShallowClone() *NodeConfig {
	config := &NodeConfig{}
	*config = *c
	return config
}

func (c *NodeConfig) CanReload(new *NodeConfig) error {
	var check func(node, other reflect.Value, path string)
	var err error

	check = func(node, value reflect.Value, path string) {
		if node.Kind() != reflect.Struct {
			return
		}

		for i := 0; i < node.NumField(); i++ {
			hot := node.Type().Field(i).Tag.Get("reload") == "hot"
			dot := path + "." + node.Type().Field(i).Name

			first := node.Field(i).Interface()
			other := value.Field(i).Interface()

			if !hot && !reflect.DeepEqual(first, other) {
				err = fmt.Errorf("illegal change to %v%v%v", colors.Red, dot, colors.Clear)
			} else {
				check(node.Field(i), value.Field(i), dot)
			}
		}
	}

	check(reflect.ValueOf(c).Elem(), reflect.ValueOf(new).Elem(), "config")
	return err
}

func ParseNode(ctx context.Context, args []string) (*NodeConfig, *genericconf.WalletConfig, *genericconf.WalletConfig, *ethclient.Client, *big.Int, error) {
	f := flag.NewFlagSet("", flag.ContinueOnError)

	NodeConfigAddOptions(f)

	k, err := util.BeginCommonParse(f, args)
	if err != nil {
		return nil, nil, nil, nil, nil, err
	}

	var l1ChainId *big.Int
	var l1Client *ethclient.Client
	l1URL := k.String("l1.url")
	configChainId := uint64(k.Int64("l1.chain-id"))
	if l1URL != "" {
		maxConnectionAttempts := k.Int("l1.connection-attempts")
		if maxConnectionAttempts <= 0 {
			maxConnectionAttempts = math.MaxInt
		}
		for i := 1; i <= maxConnectionAttempts; i++ {
			l1Client, err = ethclient.DialContext(ctx, l1URL)
			if err == nil {
				l1ChainId, err = l1Client.ChainID(ctx)
				if err == nil {
					// Successfully got chain ID
					break
				}
			}
			if i < maxConnectionAttempts {
				log.Warn("error connecting to L1", "err", err)
			} else {
				panic(err)
			}

			timer := time.NewTimer(time.Second * 1)
			select {
			case <-ctx.Done():
				timer.Stop()
				return nil, nil, nil, nil, nil, errors.New("aborting startup")
			case <-timer.C:
			}
		}
	} else if configChainId == 0 && !k.Bool("conf.dump") {
		return nil, nil, nil, nil, nil, errors.New("l1 chain id not provided")
	} else if k.Bool("node.l1-reader.enable") {
		return nil, nil, nil, nil, nil, errors.New("l1 reader enabled but --l1.url not provided")
	}

	if l1ChainId == nil {
		l1ChainId = big.NewInt(int64(configChainId))
	}

	if configChainId != l1ChainId.Uint64() {
		if configChainId != 0 {
			log.Error("chain id from L1 does not match command line chain id", "l1", l1ChainId.String(), "cli", configChainId)
			return nil, nil, nil, nil, nil, errors.New("chain id from L1 does not match command line chain id")
		}

		err := k.Load(confmap.Provider(map[string]interface{}{
			"l1.chain-id": l1ChainId.Uint64(),
		}, "."), nil)
		if err != nil {
			return nil, nil, nil, nil, nil, errors.Wrap(err, "error setting ")
		}
	}

	chainFound := false
	l2ChainId := k.Int64("l2.chain-id")
	if l1ChainId.Uint64() == 1 { // mainnet
		switch l2ChainId {
		case 0:
			return nil, nil, nil, nil, nil, errors.New("must specify --l2.chain-id to choose rollup")
		case 42161:
			if err := applyArbitrumOneParameters(k); err != nil {
				return nil, nil, nil, nil, nil, err
			}
			chainFound = true
		case 42170:
			if err := applyArbitrumNovaParameters(k); err != nil {
				return nil, nil, nil, nil, nil, err
			}
			chainFound = true
		}
	} else if l1ChainId.Uint64() == 4 {
		switch l2ChainId {
		case 0:
			return nil, nil, nil, nil, nil, errors.New("must specify --l2.chain-id to choose rollup")
		case 421611:
			if err := applyArbitrumRollupRinkebyTestnetParameters(k); err != nil {
				return nil, nil, nil, nil, nil, err
			}
			chainFound = true
		}
	} else if l1ChainId.Uint64() == 5 {
		switch l2ChainId {
		case 0:
			return nil, nil, nil, nil, nil, errors.New("must specify --l2.chain-id to choose rollup")
		case 421613:
			if err := applyArbitrumRollupGoerliTestnetParameters(k); err != nil {
				return nil, nil, nil, nil, nil, err
			}
			chainFound = true
		case 421703:
			if err := applyArbitrumAnytrustGoerliTestnetParameters(k); err != nil {
				return nil, nil, nil, nil, nil, err
			}
			chainFound = true
		}
	}

	err = util.ApplyOverrides(f, k)
	if err != nil {
		return nil, nil, nil, nil, nil, err
	}

	var nodeConfig NodeConfig
	if err := util.EndCommonParse(k, &nodeConfig); err != nil {
		return nil, nil, nil, nil, nil, err
	}

	// Don't print wallet passwords
	if nodeConfig.Conf.Dump {
		err = util.DumpConfig(k, map[string]interface{}{
			"l1.wallet.password":        "",
			"l1.wallet.private-key":     "",
			"l2.dev-wallet.password":    "",
			"l2.dev-wallet.private-key": "",
		})
		if err != nil {
			return nil, nil, nil, nil, nil, err
		}
	}

	if nodeConfig.Persistent.Chain == "" {
		if !chainFound {
			// If persistent-chain not defined, user not creating custom chain
			return nil, nil, nil, nil, nil, fmt.Errorf("Unknown chain with L1: %d, L2: %d.  Change L1, update L2 chain id, or provide --persistent.chain\n", l1ChainId.Uint64(), l2ChainId)
		}
		return nil, nil, nil, nil, nil, errors.New("--persistent.chain not specified")
	}

	err = nodeConfig.ResolveDirectoryNames()
	if err != nil {
		return nil, nil, nil, nil, nil, err
	}

	// Don't pass around wallet contents with normal configuration
	l1Wallet := nodeConfig.L1.Wallet
	l2DevWallet := nodeConfig.L2.DevWallet
	nodeConfig.L1.Wallet = genericconf.WalletConfigDefault
	nodeConfig.L2.DevWallet = genericconf.WalletConfigDefault

	return &nodeConfig, &l1Wallet, &l2DevWallet, l1Client, l1ChainId, nil
}

func applyArbitrumOneParameters(k *koanf.Koanf) error {
	return k.Load(confmap.Provider(map[string]interface{}{
		"persistent.chain":                   "arb1",
		"node.forwarding-target":             "https://arb1.arbitrum.io/rpc",
		"node.feed.input.url":                "wss://arb1.arbitrum.io/feed",
		"l1.rollup.bridge":                   "0x8315177ab297ba92a06054ce80a67ed4dbd7ed3a",
		"l1.rollup.inbox":                    "0x4dbd4fc535ac27206064b68ffcf827b0a60bab3f",
		"l1.rollup.rollup":                   "0x5ef0d09d1e6204141b4d37530808ed19f60fba35",
		"l1.rollup.sequencer-inbox":          "0x1c479675ad559dc151f6ec7ed3fbf8cee79582b6",
		"l1.rollup.validator-utils":          "0x9e40625f52829cf04bc4839f186d621ee33b0e67",
		"l1.rollup.validator-wallet-creator": "0x960953f7c69cd2bc2322db9223a815c680ccc7ea",
		"l1.rollup.deployed-at":              15411056,
		"l2.chain-id":                        42161,
	}, "."), nil)
}

func applyArbitrumNovaParameters(k *koanf.Koanf) error {
	return k.Load(confmap.Provider(map[string]interface{}{
		"persistent.chain":                                       "nova",
		"node.forwarding-target":                                 "https://nova.arbitrum.io/rpc",
		"node.feed.input.url":                                    "wss://nova.arbitrum.io/feed",
		"node.data-availability.enable":                          true,
		"node.data-availability.rest-aggregator.enable":          true,
		"node.data-availability.rest-aggregator.online-url-list": "https://nova.arbitrum.io/das-servers",
		"l1.rollup.bridge":                                       "0xc1ebd02f738644983b6c4b2d440b8e77dde276bd",
		"l1.rollup.inbox":                                        "0xc4448b71118c9071bcb9734a0eac55d18a153949",
		"l1.rollup.rollup":                                       "0xfb209827c58283535b744575e11953dcc4bead88",
		"l1.rollup.sequencer-inbox":                              "0x211e1c4c7f1bf5351ac850ed10fd68cffcf6c21b",
		"l1.rollup.validator-utils":                              "0x2B081fbaB646D9013f2699BebEf62B7e7d7F0976",
		"l1.rollup.validator-wallet-creator":                     "0xe05465Aab36ba1277dAE36aa27a7B74830e74DE4",
		"l1.rollup.deployed-at":                                  15016829,
		"l2.chain-id":                                            42170,
		"init.empty":                                             true,
	}, "."), nil)
}

func applyArbitrumRollupGoerliTestnetParameters(k *koanf.Koanf) error {
	return k.Load(confmap.Provider(map[string]interface{}{
		"persistent.chain":                   "goerli-rollup",
		"node.forwarding-target":             "https://goerli-rollup.arbitrum.io/rpc",
		"node.feed.input.url":                "wss://goerli-rollup.arbitrum.io/feed",
		"l1.rollup.bridge":                   "0xaf4159a80b6cc41ed517db1c453d1ef5c2e4db72",
		"l1.rollup.inbox":                    "0x6bebc4925716945d46f0ec336d5c2564f419682c",
		"l1.rollup.rollup":                   "0x45e5caea8768f42b385a366d3551ad1e0cbfab17",
		"l1.rollup.sequencer-inbox":          "0x0484a87b144745a2e5b7c359552119b6ea2917a9",
		"l1.rollup.validator-utils":          "0x344f651fe566a02db939c8657427deb5524ea78e",
		"l1.rollup.validator-wallet-creator": "0x53eb4f4524b3b9646d41743054230d3f425397b3",
		"l1.rollup.deployed-at":              7217526,
		"l2.chain-id":                        421613,
		"init.empty":                         true,
	}, "."), nil)
}

func applyArbitrumRollupRinkebyTestnetParameters(k *koanf.Koanf) error {
	return k.Load(confmap.Provider(map[string]interface{}{
		"persistent.chain":                   "rinkeby-nitro",
		"node.forwarding-target":             "https://rinkeby.arbitrum.io/rpc",
		"node.feed.input.url":                "wss://rinkeby.arbitrum.io/feed",
		"l1.rollup.bridge":                   "0x85c720444e436e1f9407e0c3895d3fe149f41168",
		"l1.rollup.inbox":                    "0x578BAde599406A8fE3d24Fd7f7211c0911F5B29e",
		"l1.rollup.rollup":                   "0x71c6093c564eddcfaf03481c3f59f88849f1e644",
		"l1.rollup.sequencer-inbox":          "0x957c9c64f7c2ce091e56af3f33ab20259096355f",
		"l1.rollup.validator-utils":          "0x0ea7372338a589e7f0b00e463a53aa464ef04e17",
		"l1.rollup.validator-wallet-creator": "0x237b8965cebe27108bc1d6b71575c3b070050f7a",
		"l1.rollup.deployed-at":              11088567,
		"l2.chain-id":                        421611,
	}, "."), nil)
}

func applyArbitrumAnytrustGoerliTestnetParameters(k *koanf.Koanf) error {
	return k.Load(confmap.Provider(map[string]interface{}{
		"persistent.chain": "goerli-anytrust",
	}, "."), nil)
}

type LiveNodeConfig struct {
	stopwaiter.StopWaiter

	mutex  sync.RWMutex
	args   []string
	config *NodeConfig
}

func (c *LiveNodeConfig) get() *NodeConfig {
	c.mutex.RLock()
	defer c.mutex.RUnlock()
	return c.config
}

func (c *LiveNodeConfig) set(config *NodeConfig) error {
	c.mutex.Lock()
	defer c.mutex.Unlock()

	if err := c.config.CanReload(config); err != nil {
		return err
	}
	if err := initLog(config.LogType, log.Lvl(config.LogLevel)); err != nil {
		return err
	}
	c.config = config
	return nil
}

func (c *LiveNodeConfig) Start(ctxIn context.Context) {
	c.StopWaiter.Start(ctxIn)

	sigusr1 := make(chan os.Signal, 1)
	signal.Notify(sigusr1, syscall.SIGUSR1)

	c.LaunchThread(func(ctx context.Context) {
		for {
			reloadInterval := c.config.Conf.ReloadInterval
			if reloadInterval == 0 {
				select {
				case <-ctx.Done():
					return
				case <-sigusr1:
					log.Info("Configuration reload triggered by SIGUSR1.")
				}
			} else {
				timer := time.NewTimer(reloadInterval)
				select {
				case <-ctx.Done():
					timer.Stop()
					return
				case <-sigusr1:
					timer.Stop()
					log.Info("Configuration reload triggered by SIGUSR1.")
				case <-timer.C:
				}
			}
			nodeConfig, _, _, _, _, err := ParseNode(ctx, c.args)
			if err != nil {
				log.Error("error parsing live config", "error", err.Error())
				continue
			}
			err = c.set(nodeConfig)
			if err != nil {
				log.Error("error updating live config", "error", err.Error())
				continue
			}
		}
	})
}

func NewLiveNodeConfig(args []string, config *NodeConfig) *LiveNodeConfig {
	return &LiveNodeConfig{
		args:   args,
		config: config,
	}
}

type NodeConfigFetcher struct {
	*LiveNodeConfig
}

func (f *NodeConfigFetcher) Get() *arbnode.Config {
	return &f.LiveNodeConfig.get().Node
}

func (f *NodeConfigFetcher) Start(ctx context.Context) {
	f.LiveNodeConfig.Start(ctx)
}

func (f *NodeConfigFetcher) StopAndWait() {
	f.LiveNodeConfig.StopAndWait()
}<|MERGE_RESOLUTION|>--- conflicted
+++ resolved
@@ -155,16 +155,12 @@
 		panic("forwarding-target unset, and not sequencer (can set to \"null\" to disable forwarding)")
 	}
 
-<<<<<<< HEAD
-	var rollupAddrs arbnode.RollupAddresses
-=======
 	if nodeConfig.Node.SeqCoordinator.Enable {
-		if nodeConfig.Node.SeqCoordinator.SigningKey == "" && !nodeConfig.Node.SeqCoordinator.Dangerous.DisableSignatureVerification {
+		if nodeConfig.Node.SeqCoordinator.Signing.SigningKey == "" && !nodeConfig.Node.SeqCoordinator.Signing.Dangerous.DisableSignatureVerification {
 			panic("sequencer coordinator enabled, but signing key unset, and signature verification isn't disabled")
 		}
 	}
 
->>>>>>> 207827de
 	var l1TransactionOpts *bind.TransactOpts
 	var dataSigner signature.DataSignerFunc
 	sequencerNeedsKey := nodeConfig.Node.Sequencer.Enable && !nodeConfig.Node.Feed.Output.DisableSigning
