//
// Copyright 2021, Offchain Labs, Inc. All rights reserved.
//

package arbos

import (
	"errors"
	"fmt"
	"math"
	"math/big"

	arbos_util "github.com/offchainlabs/arbstate/arbos/util"
	"github.com/offchainlabs/arbstate/solgen/go/precompilesgen"
	"github.com/offchainlabs/arbstate/util"

	"github.com/ethereum/go-ethereum/core/types"
	"github.com/ethereum/go-ethereum/params"
	"github.com/offchainlabs/arbstate/arbos/retryables"

	"github.com/offchainlabs/arbstate/arbos/arbosState"

	"github.com/ethereum/go-ethereum/common"
	"github.com/ethereum/go-ethereum/core"
	"github.com/ethereum/go-ethereum/core/vm"
	glog "github.com/ethereum/go-ethereum/log"
)

var arbAddress = common.HexToAddress("0xa4b05")

// A TxProcessor is created and freed for every L2 transaction.
// It tracks state for ArbOS, allowing it infuence in Geth's tx processing.
// Public fields are accessible in precompiles.
type TxProcessor struct {
	msg              core.Message
	state            *arbosState.ArbosState
	PosterFee        *big.Int // set once in GasChargingHook to track L1 calldata costs
	posterGas        uint64
	computeHoldGas   uint64 // amount of gas temporarily held to prevent compute from exceeding the gas limit
	Callers          []common.Address
	TopTxType        *byte // set once in StartTxHook
	evm              *vm.EVM
	CurrentRetryable *common.Hash
	startingLogCount int
}

func NewTxProcessor(evm *vm.EVM, msg core.Message) *TxProcessor {
	arbosState, err := arbosState.OpenSystemArbosState(evm.StateDB, false)
	if err != nil {
		panic(err)
	}
	arbosState.SetLastTimestampSeen(evm.Context.Time.Uint64())
	return &TxProcessor{
		msg:              msg,
		state:            arbosState,
		PosterFee:        new(big.Int),
		posterGas:        0,
		Callers:          []common.Address{},
		TopTxType:        nil,
		evm:              evm,
		CurrentRetryable: nil,
		startingLogCount: len(evm.StateDB.Logs()),
	}
}

func (p *TxProcessor) PushCaller(addr common.Address) {
	p.Callers = append(p.Callers, addr)
}

func (p *TxProcessor) PopCaller() {
	p.Callers = p.Callers[:len(p.Callers)-1]
}

func (p *TxProcessor) getAggregator() *common.Address {
	if p.msg.UnderlyingTransaction() == nil {
		// This is an eth_call/eth_estimateGas.
		// For the purposes of estimation, guess that this'll be submitted with their preferred aggregator.
		agg, _, err := p.state.L1PricingState().PreferredAggregator(p.msg.From())
		p.state.Burner.Restrict(err)
		return &agg
	} else if arbos_util.DoesTxTypeAlias(*p.TopTxType) {
		// This is a non-aggregated message.
		return nil
	} else {
		// This is an aggregated message. The poster is in the block's coinbase.
		return &p.evm.Context.Coinbase
	}
}

func (p *TxProcessor) StartTxHook() (endTxNow bool, gasUsed uint64, err error, returnData []byte) {
	// This hook is called before gas charging and will end the state transition if endTxNow is set to true
	// Hence, we must charge for any l2 resources if endTxNow is returned true

	underlyingTx := p.msg.UnderlyingTransaction()
	if underlyingTx == nil {
		return false, 0, nil, nil
	}

	tipe := underlyingTx.Type()
	p.TopTxType = &tipe

	switch tx := underlyingTx.GetInner().(type) {
	case *types.ArbitrumDepositTx:
		if p.msg.From() != arbAddress {
			return false, 0, errors.New("deposit not from arbAddress"), nil
		}
		p.evm.StateDB.AddBalance(*p.msg.To(), p.msg.Value())
		return true, 0, nil, nil
	case *types.ArbitrumInternalTx:
		if p.msg.From() != arbAddress {
			return false, 0, errors.New("internal tx not from arbAddress"), nil
		}
		err := ApplyInternalTxUpdate(tx, p.state, p.evm.Context)
		if err != nil {
			panic(fmt.Sprintf("Failed to apply ArbitrumInternalTx: %v", err))
		}
		return true, 0, nil, nil
	case *types.ArbitrumSubmitRetryableTx:
		statedb := p.evm.StateDB
		ticketId := underlyingTx.Hash()
		escrow := retryables.RetryableEscrowAddress(ticketId)

		statedb.AddBalance(tx.From, tx.DepositValue)

		err := arbos_util.TransferBalance(tx.From, escrow, tx.Value, statedb)
		if err != nil {
			return true, 0, err, nil
		}

		time := p.evm.Context.Time.Uint64()
		timeout := time + retryables.RetryableLifetimeSeconds

		// we charge for creating the retryable and reaping the next expired one on L1
		retryable, err := p.state.RetryableState().CreateRetryable(
			time,
			ticketId,
			timeout,
			tx.From,
			underlyingTx.To(),
			underlyingTx.Value(),
			tx.Beneficiary,
			tx.Data,
		)
		p.state.Restrict(err)

		err = EmitTicketCreatedEvent(p.evm, underlyingTx.Hash())
		if err != nil {
			glog.Error("failed to emit TicketCreated event", "err", err)
		}

		balance := statedb.GetBalance(tx.From)
		basefee := p.evm.Context.BaseFee
		usergas := p.msg.Gas()
		gascost := util.BigMulByUint(basefee, usergas)

		if util.BigLessThan(balance, gascost) || usergas < params.TxGas {
			// user didn't have or provide enough gas to do an initial redeem
			return true, 0, nil, underlyingTx.Hash().Bytes()
		}

		if util.BigLessThan(tx.GasPrice, basefee) {
			// user's bid was too low
			return true, 0, nil, underlyingTx.Hash().Bytes()
		}

		// pay for the retryable's gas and update the pools
		networkFeeAccount, _ := p.state.NetworkFeeAccount()
		err = arbos_util.TransferBalance(tx.From, networkFeeAccount, gascost, statedb)
		if err != nil {
			// should be impossible because we just checked the tx.From balance
			panic(err)
		}
		p.state.L2PricingState().AddToGasPools(-util.SaturatingCast(usergas))

		// emit RedeemScheduled event
		retryTxInner, err := retryable.MakeTx(
			underlyingTx.ChainId(),
			0,
			basefee,
			usergas,
			ticketId,
			tx.FeeRefundAddr,
		)
		p.state.Restrict(err)

		_, err = retryable.IncrementNumTries()
		p.state.Restrict(err)

		err = EmitReedeemScheduledEvent(
			p.evm,
			usergas,
			retryTxInner.Nonce,
			ticketId,
			types.NewTx(retryTxInner).Hash(),
			tx.FeeRefundAddr,
		)
		if err != nil {
			glog.Error("failed to emit RedeemScheduled event", "err", err)
		}

		return true, usergas, nil, underlyingTx.Hash().Bytes()
	case *types.ArbitrumRetryTx:

		// Transfer callvalue from escrow
		escrow := retryables.RetryableEscrowAddress(tx.TicketId)
		err = arbos_util.TransferBalance(escrow, tx.From, tx.Value, p.evm.StateDB)
		if err != nil {
			return true, 0, err, nil
		}

		// The redeemer has pre-paid for this tx's gas
		basefee := p.evm.Context.BaseFee
		p.evm.StateDB.AddBalance(tx.From, util.BigMulByUint(basefee, tx.Gas))
		ticketId := tx.TicketId
		p.CurrentRetryable = &ticketId
	}
	return false, 0, nil, nil
}

func (p *TxProcessor) GasChargingHook(gasRemaining *uint64) error {
	// Because a user pays a 1-dimensional gas price, we must re-express poster L1 calldata costs
	// as if the user was buying an equivalent amount of L2 compute gas. This hook determines what
	// that cost looks like, ensuring the user can pay and saving the result for later reference.

	var gasNeededToStartEVM uint64

	gasPrice := p.evm.Context.BaseFee
	l1Pricing := p.state.L1PricingState()
	posterCost, err := l1Pricing.PosterDataCost(p.msg.From(), p.getAggregator(), p.msg.Data())
	p.state.Restrict(err)

	if p.msg.UnderlyingTransaction() == nil {
		// Suggest the amount of gas needed for a given amount of ETH is higher in case of congestion.
		// This will help an eth_call user pad the total they'll pay in case the price rises a bit.
		// Note, reducing the poster cost will increase share the network fee gets, not reduce the total.

		minGasPrice, _ := p.state.L2PricingState().MinGasPriceWei()

		adjustedPrice := util.BigMulByFrac(gasPrice, 7, 8) // assume congestion
		if util.BigLessThan(adjustedPrice, minGasPrice) {
			adjustedPrice = minGasPrice
		}
		gasPrice = adjustedPrice
	}
	if gasPrice.Sign() > 0 {
		posterCostInL2Gas := new(big.Int).Div(posterCost, gasPrice) // the cost as if it were an amount of gas
		if !posterCostInL2Gas.IsUint64() {
			posterCostInL2Gas = new(big.Int).SetUint64(math.MaxUint64)
		}
		p.posterGas = posterCostInL2Gas.Uint64()
		p.PosterFee = new(big.Int).Mul(posterCostInL2Gas, gasPrice) // round down
		gasNeededToStartEVM = p.posterGas
	}

	if *gasRemaining < gasNeededToStartEVM {
		// the user couldn't pay for call data, so give up
		return core.ErrIntrinsicGas
	}
	*gasRemaining -= gasNeededToStartEVM

	if p.msg.UnderlyingTransaction() != nil {
		// If this is a real tx, limit the amount of computed based on the gas pool.
		// We do this by charging extra gas, and then refunding it later.
		gasAvailable, _ := p.state.L2PricingState().PerBlockGasLimit()
		if *gasRemaining > gasAvailable {
			p.computeHoldGas = *gasRemaining - gasAvailable
			*gasRemaining = gasAvailable
		}
	}

	return nil
}

func (p *TxProcessor) NonrefundableGas() uint64 {
	// EVM-incentivized activity like freeing storage should only refund amounts paid to the network address,
	// which represents the overall burden to node operators. A poster's costs, then, should not be eligible
	// for this refund.
	return p.posterGas
}

func (p *TxProcessor) ForceRefundGas() uint64 {
	return p.computeHoldGas
}

func (p *TxProcessor) EndTxHook(gasLeft uint64, success bool) {

	underlyingTx := p.msg.UnderlyingTransaction()
	gasPrice := p.evm.Context.BaseFee
	networkFeeAccount, _ := p.state.NetworkFeeAccount()

	if underlyingTx != nil && underlyingTx.Type() == types.ArbitrumRetryTxType {
		inner, _ := underlyingTx.GetInner().(*types.ArbitrumRetryTx)
		refund := util.BigMulByUint(gasPrice, gasLeft)
<<<<<<< HEAD
		if transitionSuccess {
			// undo Geth's refund to the From address
			p.evm.StateDB.SubBalance(inner.From, refund)
			// refund the RefundTo by taking fees back from the network address
			err := arbos_util.TransferBalance(networkFeeAccount, inner.RefundTo, refund, p.evm.StateDB)
			if err != nil {
				// Normally the network fee address should be holding the gas funds.
				// However, in theory, they could've been transfered out during the redeem attempt.
				// If the network fee address doesn't have the necessary balance, log an error and don't give a refund.
				glog.Error("network fee address doesn't have enough funds to give user refund", "err", err)
			}
=======
		// undo Geth's refund to the From address
		p.evm.StateDB.SubBalance(inner.From, refund)
		// refund the RefundTo by taking fees back from the network address
		err := arbos_util.TransferBalance(networkFeeAccount, inner.RefundTo, refund, p.evm.StateDB)
		if err != nil {
			// Normally the network fee address should be holding the gas funds.
			// However, in theory, they could've been transfered out during the redeem attempt.
			// If the network fee address doesn't have the necessary balance, log an error and don't give a refund.
			log.Error("network fee address doesn't have enough funds to give user refund", "err", err)
>>>>>>> e4ef29ad
		}
		if success {
			state, err := arbosState.OpenSystemArbosState(p.evm.StateDB, false) // we don't want to charge for this
			if err != nil {
				panic(err)
			}
			_, _ = state.RetryableState().DeleteRetryable(inner.TicketId)
		} else {
			// return the Callvalue to escrow
			escrow := retryables.RetryableEscrowAddress(inner.TicketId)
			err := arbos_util.TransferBalance(inner.From, escrow, inner.Value, p.evm.StateDB)
			if err != nil {
				// should be impossible because geth credited the inner.Value to inner.From before the transaction
				// and the transaction reverted
				panic(err)
			}
		}
		// we've already credited the network fee account and updated the gas pool
		p.state.L2PricingState().AddToGasPools(util.SaturatingCast(gasLeft))
		return
	}

	if gasLeft > p.msg.Gas() {
		panic("Tx somehow refunds gas after computation")
	}
	gasUsed := new(big.Int).SetUint64(p.msg.Gas() - gasLeft)

	totalCost := new(big.Int).Mul(gasPrice, gasUsed)        // total cost = price of gas * gas burnt
	computeCost := new(big.Int).Sub(totalCost, p.PosterFee) // total cost = network's compute + poster's L1 costs
	if computeCost.Sign() < 0 {
		// Uh oh, there's a bug in our charging code.
		// Give all funds to the network account and continue.
<<<<<<< HEAD
		if transitionSuccess {
			// Uh oh, there's a bug in our charging code.
			glog.Error("total cost < poster cost", "gasUsed", gasUsed, "gasPrice", gasPrice, "posterFee", p.PosterFee)
		}
=======
		log.Error("total cost < poster cost", "gasUsed", gasUsed, "gasPrice", gasPrice, "posterFee", p.PosterFee)
>>>>>>> e4ef29ad
		p.PosterFee = big.NewInt(0)
		computeCost = totalCost
	}

	p.evm.StateDB.AddBalance(networkFeeAccount, computeCost)
	p.evm.StateDB.AddBalance(p.evm.Context.Coinbase, p.PosterFee)

	if p.msg.GasPrice().Sign() > 0 { // in tests, gas price coud be 0
		// ArbOS's gas pool is meant to enforce the computational speed-limit.
		// We don't want to remove from the pool the poster's L1 costs (as expressed in L2 gas in this func)
		// Hence, we deduct the previously saved poster L2-gas-equivalent to reveal the compute-only gas

<<<<<<< HEAD
		// If !transitionSuccess, only subtract the base TxGas from the gas pool,
		// which approximately represents the costs to a node of the core message transition.
		computeGas := params.TxGas
		if transitionSuccess {
			if gasUsed.Uint64() > p.posterGas {
				// Don't include posterGas in computeGas as it doesn't represent processing time.
				computeGas = gasUsed.Uint64() - p.posterGas
			} else {
				// Somehow, the core message transition succeeded, but we didn't burn the posterGas.
				// An invariant was violated. To be safe, subtract the entire gas used from the gas pool.
				glog.Error("total gas used < poster gas component", "gasUsed", gasUsed, "posterGas", p.posterGas)
				computeGas = gasUsed.Uint64()
			}
=======
		var computeGas uint64
		if gasUsed.Uint64() > p.posterGas {
			// Don't include posterGas in computeGas as it doesn't represent processing time.
			computeGas = gasUsed.Uint64() - p.posterGas
		} else {
			// Somehow, the core message transition succeeded, but we didn't burn the posterGas.
			// An invariant was violated. To be safe, subtract the entire gas used from the gas pool.
			log.Error("total gas used < poster gas component", "gasUsed", gasUsed, "posterGas", p.posterGas)
			computeGas = gasUsed.Uint64()
>>>>>>> e4ef29ad
		}
		p.state.L2PricingState().AddToGasPools(-util.SaturatingCast(computeGas))
	}
}

func (p *TxProcessor) ScheduledTxes() types.Transactions {
	scheduled := types.Transactions{}
	time := p.evm.Context.Time.Uint64()
	basefee := p.evm.Context.BaseFee
	chainID := p.evm.ChainConfig().ChainID

	logs := p.evm.StateDB.Logs()[p.startingLogCount:]
	for _, log := range logs {
		if log.Address != ArbRetryableTxAddress || log.Topics[0] != RedeemScheduledEventID {
			continue
		}
		event := &precompilesgen.ArbRetryableTxRedeemScheduled{}
		err := arbos_util.ParseRedeemScheduledLog(event, log)
		if err != nil {
			glog.Error("Failed to parse RedeemScheduled log", "err", err)
			continue
		}
		retryable, _ := p.state.RetryableState().OpenRetryable(event.TicketId, time)
		redeem, _ := retryable.MakeTx(
			chainID,
			event.SequenceNum,
			basefee,
			event.DonatedGas,
			event.TicketId,
			event.GasDonor,
		)
		scheduled = append(scheduled, types.NewTx(redeem))
	}
	return scheduled
}

func (p *TxProcessor) L1BlockNumber(blockCtx vm.BlockContext) (uint64, error) {
	state, err := arbosState.OpenSystemArbosState(p.evm.StateDB, false)
	if err != nil {
		return 0, err
	}
	return state.Blockhashes().NextBlockNumber()
}

func (p *TxProcessor) L1BlockHash(blockCtx vm.BlockContext, l1BlocKNumber uint64) (common.Hash, error) {
	state, err := arbosState.OpenSystemArbosState(p.evm.StateDB, false)
	if err != nil {
		return common.Hash{}, err
	}
	return state.Blockhashes().BlockHash(l1BlocKNumber)
}<|MERGE_RESOLUTION|>--- conflicted
+++ resolved
@@ -15,6 +15,7 @@
 	"github.com/offchainlabs/arbstate/util"
 
 	"github.com/ethereum/go-ethereum/core/types"
+	"github.com/ethereum/go-ethereum/log"
 	"github.com/ethereum/go-ethereum/params"
 	"github.com/offchainlabs/arbstate/arbos/retryables"
 
@@ -291,19 +292,7 @@
 	if underlyingTx != nil && underlyingTx.Type() == types.ArbitrumRetryTxType {
 		inner, _ := underlyingTx.GetInner().(*types.ArbitrumRetryTx)
 		refund := util.BigMulByUint(gasPrice, gasLeft)
-<<<<<<< HEAD
-		if transitionSuccess {
-			// undo Geth's refund to the From address
-			p.evm.StateDB.SubBalance(inner.From, refund)
-			// refund the RefundTo by taking fees back from the network address
-			err := arbos_util.TransferBalance(networkFeeAccount, inner.RefundTo, refund, p.evm.StateDB)
-			if err != nil {
-				// Normally the network fee address should be holding the gas funds.
-				// However, in theory, they could've been transfered out during the redeem attempt.
-				// If the network fee address doesn't have the necessary balance, log an error and don't give a refund.
-				glog.Error("network fee address doesn't have enough funds to give user refund", "err", err)
-			}
-=======
+
 		// undo Geth's refund to the From address
 		p.evm.StateDB.SubBalance(inner.From, refund)
 		// refund the RefundTo by taking fees back from the network address
@@ -313,7 +302,6 @@
 			// However, in theory, they could've been transfered out during the redeem attempt.
 			// If the network fee address doesn't have the necessary balance, log an error and don't give a refund.
 			log.Error("network fee address doesn't have enough funds to give user refund", "err", err)
->>>>>>> e4ef29ad
 		}
 		if success {
 			state, err := arbosState.OpenSystemArbosState(p.evm.StateDB, false) // we don't want to charge for this
@@ -346,14 +334,8 @@
 	if computeCost.Sign() < 0 {
 		// Uh oh, there's a bug in our charging code.
 		// Give all funds to the network account and continue.
-<<<<<<< HEAD
-		if transitionSuccess {
-			// Uh oh, there's a bug in our charging code.
-			glog.Error("total cost < poster cost", "gasUsed", gasUsed, "gasPrice", gasPrice, "posterFee", p.PosterFee)
-		}
-=======
+
 		log.Error("total cost < poster cost", "gasUsed", gasUsed, "gasPrice", gasPrice, "posterFee", p.PosterFee)
->>>>>>> e4ef29ad
 		p.PosterFee = big.NewInt(0)
 		computeCost = totalCost
 	}
@@ -366,21 +348,6 @@
 		// We don't want to remove from the pool the poster's L1 costs (as expressed in L2 gas in this func)
 		// Hence, we deduct the previously saved poster L2-gas-equivalent to reveal the compute-only gas
 
-<<<<<<< HEAD
-		// If !transitionSuccess, only subtract the base TxGas from the gas pool,
-		// which approximately represents the costs to a node of the core message transition.
-		computeGas := params.TxGas
-		if transitionSuccess {
-			if gasUsed.Uint64() > p.posterGas {
-				// Don't include posterGas in computeGas as it doesn't represent processing time.
-				computeGas = gasUsed.Uint64() - p.posterGas
-			} else {
-				// Somehow, the core message transition succeeded, but we didn't burn the posterGas.
-				// An invariant was violated. To be safe, subtract the entire gas used from the gas pool.
-				glog.Error("total gas used < poster gas component", "gasUsed", gasUsed, "posterGas", p.posterGas)
-				computeGas = gasUsed.Uint64()
-			}
-=======
 		var computeGas uint64
 		if gasUsed.Uint64() > p.posterGas {
 			// Don't include posterGas in computeGas as it doesn't represent processing time.
@@ -390,7 +357,6 @@
 			// An invariant was violated. To be safe, subtract the entire gas used from the gas pool.
 			log.Error("total gas used < poster gas component", "gasUsed", gasUsed, "posterGas", p.posterGas)
 			computeGas = gasUsed.Uint64()
->>>>>>> e4ef29ad
 		}
 		p.state.L2PricingState().AddToGasPools(-util.SaturatingCast(computeGas))
 	}
