package arbos

import (
	"errors"
<<<<<<< HEAD
=======
	"github.com/ethereum/go-ethereum/common"
	"github.com/ethereum/go-ethereum/core/rawdb"
	"github.com/ethereum/go-ethereum/core/state"
	"github.com/ethereum/go-ethereum/crypto"
>>>>>>> fdb4f45c
	"math/big"

	"github.com/ethereum/go-ethereum/common"
	"github.com/ethereum/go-ethereum/core/state"
)

// We use an interface since *state.stateObject is private
type GethStateObject interface {
	GetState(db state.Database, key common.Hash) common.Hash
	SetState(db state.Database, key common.Hash, value common.Hash)
}

type EvmStorage interface {
	Get(key common.Hash) common.Hash
	Set(key common.Hash, value common.Hash)
	Swap(key common.Hash, value common.Hash) common.Hash
	GetAsInt64(key common.Hash) int64
}

type GethEvmStorage struct {
	state GethStateObject
	db    state.Database
}

// Use a Geth database to create an evm key-value store
func NewGethEvmStorage(statedb *state.StateDB) *GethEvmStorage {
	state := statedb.GetOrNewStateObject(common.HexToAddress("0xA4B05FFFFFFFFFFFFFFFFFFFFFFFFFFFFFFFFFFF"))
	return &GethEvmStorage{
		state: state,
		db:    statedb.Database(),
	}
}

<<<<<<< HEAD
func (st *MemoryBackingEvmStorage) Get(offset common.Hash) common.Hash {
	value, exists := st.contents[offset]
	if exists {
		return value
	} else {
		return common.Hash{} // empty slot is treated as zero
=======
// Use Geth's memory-backed database to create an evm key-value store
func NewMemoryBackingEvmStorage() *GethEvmStorage {
	raw := rawdb.NewMemoryDatabase()
	db := state.NewDatabase(raw)
	statedb, err := state.New(common.Hash{}, db, nil)
	if err != nil {
		panic("failed to init empty statedb")
>>>>>>> fdb4f45c
	}
	return NewGethEvmStorage(statedb)
}

func (store *GethEvmStorage) Get(key common.Hash) common.Hash {
	return store.state.GetState(store.db, key)
}

func (store *GethEvmStorage) GetAsInt64(key common.Hash) int64 {
	rawValue := store.Get(key).Big()
	if rawValue.IsInt64() {
		return rawValue.Int64()
	} else {
		panic("expected int64 in backing storage")
	}
}

func (store *GethEvmStorage) Set(key common.Hash, value common.Hash) {
	store.state.SetState(store.db, key, value)
}

func (store *GethEvmStorage) Swap(key common.Hash, newValue common.Hash) common.Hash {
	oldValue := store.Get(key)
	store.Set(key, newValue)
	return oldValue
}

func IntToHash(val int64) common.Hash {
	return common.BigToHash(big.NewInt(val))
}

func hashPlusInt(x common.Hash, y int64) common.Hash {
	return common.BigToHash(new(big.Int).Add(x.Big(), big.NewInt(y))) //BUGBUG: BigToHash(x) converts abs(x) to a Hash
}

type ArbosState struct {
	formatVersion     *big.Int
	nextAlloc         *common.Hash
	gasPool           *int64
	smallGasPool      *int64
	gasPriceWei       *big.Int
	lastTimestampSeen *big.Int
	backingStorage    EvmStorage
}

<<<<<<< HEAD
func OpenArbosState(backingStorage BackingEvmStorage, timestamp common.Hash) *ArbosState {
	for tryStorageUpgrade(backingStorage, timestamp) {
	}
=======
func OpenArbosState(stateDB *state.StateDB) *ArbosState {
	backingStorage := NewGethEvmStorage(stateDB)

	for tryStorageUpgrade(backingStorage) {}
>>>>>>> fdb4f45c

	return &ArbosState{
		nil,
		nil,
		nil,
		nil,
		nil,
		nil,
		backingStorage,
	}
}

func tryStorageUpgrade(backingStorage EvmStorage) bool {
	formatVersion := backingStorage.Get(IntToHash(0))
	switch formatVersion {
	case IntToHash(0):
		upgrade_0_to_1(backingStorage)
		return true
	default:
		return false
	}
}


func upgrade_0_to_1(backingStorage EvmStorage) {
	backingStorage.Set(IntToHash(0), IntToHash(1))
	backingStorage.Set(IntToHash(1), crypto.Keccak256Hash([]byte("Arbitrum ArbOS storage allocation start point")))
	backingStorage.Set(IntToHash(2), IntToHash(10000000*10*60))
	backingStorage.Set(IntToHash(3), IntToHash(10000000*60))
	backingStorage.Set(IntToHash(4), IntToHash(1000000000)) // 1 gwei
	backingStorage.Set(IntToHash(5), IntToHash(0))
}

func (state *ArbosState) FormatVersion() *big.Int {
	if state.formatVersion == nil {
		state.formatVersion = state.backingStorage.Get(IntToHash(0)).Big()
	}
	return state.formatVersion
}

func (state *ArbosState) SetFormatVersion(val *big.Int) {
	state.formatVersion = val
	state.backingStorage.Set(IntToHash(0), common.BigToHash(state.formatVersion))
}

func (state *ArbosState) AllocateEmptyStorageOffset() *common.Hash {
	if state.nextAlloc == nil {
		val := state.backingStorage.Get(IntToHash(1))
		state.nextAlloc = &val
	}
	ret := state.nextAlloc
	nextAlloc := crypto.Keccak256Hash(state.nextAlloc.Bytes())
	state.nextAlloc = &nextAlloc
	state.backingStorage.Set(IntToHash(1), nextAlloc)
	return ret
}

func (state *ArbosState) GasPool() int64 {
	if state.gasPool == nil {
		val := state.backingStorage.GetAsInt64(IntToHash(2))
		state.gasPool = &val
	}
	return *state.gasPool
}

func (state *ArbosState) SetGasPool(val int64) {   //BUGBUG: handle negative values correctly in storage read/write
	c := val
	state.gasPool = &c
	state.backingStorage.Set(IntToHash(2), IntToHash(c))
}

func (state *ArbosState) SmallGasPool() int64 {
	if state.smallGasPool == nil {
		val := state.backingStorage.GetAsInt64(IntToHash(3))
		state.smallGasPool = &val
	}
	return *state.smallGasPool
}

func (state *ArbosState) SetSmallGasPool(val int64) {
	c := val
	state.smallGasPool = &c
	state.backingStorage.Set(IntToHash(3), IntToHash(c))
}

func (state *ArbosState) GasPriceWei() *big.Int {
	if state.gasPriceWei == nil {
		state.gasPriceWei = state.backingStorage.Get(IntToHash(4)).Big()
	}
	return state.gasPriceWei
}

func (state *ArbosState) SetGasPriceWei(val *big.Int) {
	state.gasPriceWei = val
	state.backingStorage.Set(IntToHash(4), common.BigToHash(val))
}

func (state *ArbosState) LastTimestampSeen() *big.Int {
	if state.lastTimestampSeen == nil {
		state.lastTimestampSeen = state.backingStorage.Get(IntToHash(5)).Big()
	}
	return state.lastTimestampSeen
}

func (state *ArbosState) SetLastTimestampSeen(val *big.Int) {
	state.lastTimestampSeen = val
	state.backingStorage.Set(IntToHash(5), common.BigToHash(val))
}

<<<<<<< HEAD
type ArbosStorageSegment struct {
	offset  common.Hash
	size    uint64
	storage *ArbosState
}

const MaxSegmentSize = 1 << 48
=======

type SizedArbosStorageSegment struct {
	offset      common.Hash
	size        uint64
	storage     *ArbosState
}

const MaxSizedSegmentSize = 1<<48
>>>>>>> fdb4f45c

func (state *ArbosState) AllocateSizedSegment(size uint64) (*SizedArbosStorageSegment, error) {
	if size > MaxSizedSegmentSize {
		return nil, errors.New("requested segment size too large")
	}

	offset := state.AllocateEmptyStorageOffset()

	state.backingStorage.Set(*offset, IntToHash(int64(size)))

	return &SizedArbosStorageSegment{
		*offset,
		size,
		state,
	}, nil
}

func (state *ArbosState) OpenSizedSegment(offset common.Hash) *SizedArbosStorageSegment {
	rawSize := state.backingStorage.Get(offset)
	bigSize := rawSize.Big()
	if !bigSize.IsUint64() {
		panic("not a valid state segment")
	}
	size := bigSize.Uint64()
	if size == 0 {
		panic("state segment invalid or was deleted")
	} else if size > MaxSizedSegmentSize {
		panic("state segment size invalid")
	}
	return &SizedArbosStorageSegment{
		offset,
		size,
		state,
	}
}

func (seg *SizedArbosStorageSegment) Get(offset uint64) common.Hash {
	if offset >= seg.size {
		panic("out of bounds access to storage segment")
	}
	return seg.storage.backingStorage.Get(hashPlusInt(seg.offset, int64(1+offset)))
}

func (seg *SizedArbosStorageSegment) GetAsInt64(offset uint64) int64 {
	raw := seg.Get(offset).Big()
	if ! raw.IsInt64() {
		panic("out of range")
	}
	return raw.Int64()
}

func (seg *SizedArbosStorageSegment) GetAsUint64(offset uint64) uint64 {
	raw := seg.Get(offset).Big()
	if ! raw.IsUint64() {
		panic("out of range")
	}
	return raw.Uint64()
}

func (seg *SizedArbosStorageSegment) Set(offset uint64, value common.Hash) {
	if offset >= seg.size {
		panic("offset too large in SizedArbosStorageSegment::Set")
	}
	seg.storage.backingStorage.Set(hashPlusInt(seg.offset, int64(offset+1)), value)
}

<<<<<<< HEAD
func (state *ArbosState) AllocateSegmentForBytes(buf []byte) (*ArbosStorageSegment, error) {
	sizeWords := (len(buf) + 31) / 32
	seg, err := state.AllocateSegment(uint64(1 + sizeWords))
=======
func (state *ArbosState) AllocateSizedSegmentForBytes(buf []byte) *SizedArbosStorageSegment {
	sizeWords := (len(buf)+31) / 32
	seg, err := state.AllocateSizedSegment(uint64(1+sizeWords))
>>>>>>> fdb4f45c
	if err != nil {
		panic(err)
	}
	seg.Set(0, IntToHash(int64(len(buf))))

	offset := uint64(1)
	for len(buf) >= 32 {
		seg.Set(offset, common.BytesToHash(buf[:32]))
		offset += 1
		buf = buf[32:]
	}

	endBuf := [32]byte{}
	for i := 0; i < len(buf); i++ {
		endBuf[i] = buf[i]
	}
	seg.Set(offset, common.BytesToHash(endBuf[:]))
	return seg
}

func (state *ArbosState) AdvanceTimestampToAtLeast(newTimestamp *big.Int) {
	currentTimestamp := state.LastTimestampSeen()
	if newTimestamp.Cmp(currentTimestamp) > 0 {
		state.SetLastTimestampSeen(newTimestamp)
	}
}

func (seg *SizedArbosStorageSegment) GetBytes() []byte {
	rawSize := seg.Get(0)

<<<<<<< HEAD
	if !rawSize.Big().IsUint64() {
		return nil, errors.New("invalid segment size")
=======
	if ! rawSize.Big().IsUint64() {
		panic("invalid segment size")
>>>>>>> fdb4f45c
	}
	size := rawSize.Big().Uint64()
	sizeWords := (size + 31) / 32
	buf := make([]byte, 32*sizeWords)
	for i := uint64(0); i < sizeWords; i++ {
<<<<<<< HEAD
		x, err := seg.Get(i + 1)
		if err != nil {
			return nil, err
		}
		iterBuf := x.Bytes()
=======
		iterBuf := seg.Get(i+1).Bytes()
>>>>>>> fdb4f45c
		for j, b := range iterBuf {
			buf[32*i+uint64(j)] = b
		}
	}
	return buf[:size]
}

func (seg *SizedArbosStorageSegment) Equals(other *SizedArbosStorageSegment) bool {
	return seg.offset == other.offset
}

type GethStateObject interface {
	GetState(db state.Database, key common.Hash) common.Hash
	SetState(db state.Database, key common.Hash, value common.Hash)
}

type GethEvmStorage struct {
	state GethStateObject
	db    state.Database
}

func NewGethEvmStorage(statedb *state.StateDB) *GethEvmStorage {
	state := statedb.GetOrNewStateObject(common.HexToAddress("0xA4B05FFFFFFFFFFFFFFFFFFFFFFFFFFFFFFFFFFF"))
	return &GethEvmStorage{
		state: state,
		db:    statedb.Database(),
	}
}

func (s *GethEvmStorage) Get(key common.Hash) common.Hash {
	return s.state.GetState(s.db, key)
}<|MERGE_RESOLUTION|>--- conflicted
+++ resolved
@@ -2,18 +2,13 @@
 
 import (
 	"errors"
-<<<<<<< HEAD
-=======
 	"github.com/ethereum/go-ethereum/common"
 	"github.com/ethereum/go-ethereum/core/rawdb"
 	"github.com/ethereum/go-ethereum/core/state"
 	"github.com/ethereum/go-ethereum/crypto"
->>>>>>> fdb4f45c
 	"math/big"
-
-	"github.com/ethereum/go-ethereum/common"
-	"github.com/ethereum/go-ethereum/core/state"
 )
+
 
 // We use an interface since *state.stateObject is private
 type GethStateObject interface {
@@ -42,14 +37,6 @@
 	}
 }
 
-<<<<<<< HEAD
-func (st *MemoryBackingEvmStorage) Get(offset common.Hash) common.Hash {
-	value, exists := st.contents[offset]
-	if exists {
-		return value
-	} else {
-		return common.Hash{} // empty slot is treated as zero
-=======
 // Use Geth's memory-backed database to create an evm key-value store
 func NewMemoryBackingEvmStorage() *GethEvmStorage {
 	raw := rawdb.NewMemoryDatabase()
@@ -57,7 +44,6 @@
 	statedb, err := state.New(common.Hash{}, db, nil)
 	if err != nil {
 		panic("failed to init empty statedb")
->>>>>>> fdb4f45c
 	}
 	return NewGethEvmStorage(statedb)
 }
@@ -90,7 +76,7 @@
 }
 
 func hashPlusInt(x common.Hash, y int64) common.Hash {
-	return common.BigToHash(new(big.Int).Add(x.Big(), big.NewInt(y))) //BUGBUG: BigToHash(x) converts abs(x) to a Hash
+	return common.BigToHash(new(big.Int).Add(x.Big(), big.NewInt(y)))   //BUGBUG: BigToHash(x) converts abs(x) to a Hash
 }
 
 type ArbosState struct {
@@ -103,16 +89,10 @@
 	backingStorage    EvmStorage
 }
 
-<<<<<<< HEAD
-func OpenArbosState(backingStorage BackingEvmStorage, timestamp common.Hash) *ArbosState {
-	for tryStorageUpgrade(backingStorage, timestamp) {
-	}
-=======
 func OpenArbosState(stateDB *state.StateDB) *ArbosState {
 	backingStorage := NewGethEvmStorage(stateDB)
 
 	for tryStorageUpgrade(backingStorage) {}
->>>>>>> fdb4f45c
 
 	return &ArbosState{
 		nil,
@@ -222,15 +202,6 @@
 	state.backingStorage.Set(IntToHash(5), common.BigToHash(val))
 }
 
-<<<<<<< HEAD
-type ArbosStorageSegment struct {
-	offset  common.Hash
-	size    uint64
-	storage *ArbosState
-}
-
-const MaxSegmentSize = 1 << 48
-=======
 
 type SizedArbosStorageSegment struct {
 	offset      common.Hash
@@ -239,7 +210,6 @@
 }
 
 const MaxSizedSegmentSize = 1<<48
->>>>>>> fdb4f45c
 
 func (state *ArbosState) AllocateSizedSegment(size uint64) (*SizedArbosStorageSegment, error) {
 	if size > MaxSizedSegmentSize {
@@ -306,15 +276,9 @@
 	seg.storage.backingStorage.Set(hashPlusInt(seg.offset, int64(offset+1)), value)
 }
 
-<<<<<<< HEAD
-func (state *ArbosState) AllocateSegmentForBytes(buf []byte) (*ArbosStorageSegment, error) {
-	sizeWords := (len(buf) + 31) / 32
-	seg, err := state.AllocateSegment(uint64(1 + sizeWords))
-=======
 func (state *ArbosState) AllocateSizedSegmentForBytes(buf []byte) *SizedArbosStorageSegment {
 	sizeWords := (len(buf)+31) / 32
 	seg, err := state.AllocateSizedSegment(uint64(1+sizeWords))
->>>>>>> fdb4f45c
 	if err != nil {
 		panic(err)
 	}
@@ -345,27 +309,14 @@
 func (seg *SizedArbosStorageSegment) GetBytes() []byte {
 	rawSize := seg.Get(0)
 
-<<<<<<< HEAD
-	if !rawSize.Big().IsUint64() {
-		return nil, errors.New("invalid segment size")
-=======
 	if ! rawSize.Big().IsUint64() {
 		panic("invalid segment size")
->>>>>>> fdb4f45c
 	}
 	size := rawSize.Big().Uint64()
-	sizeWords := (size + 31) / 32
+	sizeWords := (size+31) / 32
 	buf := make([]byte, 32*sizeWords)
 	for i := uint64(0); i < sizeWords; i++ {
-<<<<<<< HEAD
-		x, err := seg.Get(i + 1)
-		if err != nil {
-			return nil, err
-		}
-		iterBuf := x.Bytes()
-=======
 		iterBuf := seg.Get(i+1).Bytes()
->>>>>>> fdb4f45c
 		for j, b := range iterBuf {
 			buf[32*i+uint64(j)] = b
 		}
@@ -377,24 +328,3 @@
 	return seg.offset == other.offset
 }
 
-type GethStateObject interface {
-	GetState(db state.Database, key common.Hash) common.Hash
-	SetState(db state.Database, key common.Hash, value common.Hash)
-}
-
-type GethEvmStorage struct {
-	state GethStateObject
-	db    state.Database
-}
-
-func NewGethEvmStorage(statedb *state.StateDB) *GethEvmStorage {
-	state := statedb.GetOrNewStateObject(common.HexToAddress("0xA4B05FFFFFFFFFFFFFFFFFFFFFFFFFFFFFFFFFFF"))
-	return &GethEvmStorage{
-		state: state,
-		db:    statedb.Database(),
-	}
-}
-
-func (s *GethEvmStorage) Get(key common.Hash) common.Hash {
-	return s.state.GetState(s.db, key)
-}