// Copyright 2021-2022, Offchain Labs, Inc.
// For license information, see https://github.com/nitro/blob/master/LICENSE

package arbnode

import (
	"context"
	"encoding/binary"
	"errors"
	"fmt"
	"math/big"
	"time"

	flag "github.com/spf13/pflag"

	"github.com/ethereum/go-ethereum/accounts/abi/bind"
	"github.com/ethereum/go-ethereum/arbitrum"
	"github.com/ethereum/go-ethereum/common"
	"github.com/ethereum/go-ethereum/core"
	"github.com/ethereum/go-ethereum/core/rawdb"
	"github.com/ethereum/go-ethereum/core/types"
	"github.com/ethereum/go-ethereum/crypto"
	"github.com/ethereum/go-ethereum/eth"
	"github.com/ethereum/go-ethereum/ethdb"
	"github.com/ethereum/go-ethereum/log"
	"github.com/ethereum/go-ethereum/node"
	"github.com/ethereum/go-ethereum/params"
	"github.com/ethereum/go-ethereum/rpc"

	"github.com/offchainlabs/nitro/arbnode/execution"
	"github.com/offchainlabs/nitro/arbutil"
	"github.com/offchainlabs/nitro/broadcastclient"
	"github.com/offchainlabs/nitro/broadcastclients"
	"github.com/offchainlabs/nitro/broadcaster"
	"github.com/offchainlabs/nitro/das"
	"github.com/offchainlabs/nitro/solgen/go/bridgegen"
	"github.com/offchainlabs/nitro/solgen/go/challengegen"
	"github.com/offchainlabs/nitro/solgen/go/ospgen"
	"github.com/offchainlabs/nitro/solgen/go/rollupgen"
	"github.com/offchainlabs/nitro/staker"
	"github.com/offchainlabs/nitro/util/contracts"
	"github.com/offchainlabs/nitro/util/headerreader"
	"github.com/offchainlabs/nitro/util/signature"
	"github.com/offchainlabs/nitro/wsbroadcastserver"
)

type RollupAddresses struct {
	Bridge                 common.Address `json:"bridge"`
	Inbox                  common.Address `json:"inbox"`
	SequencerInbox         common.Address `json:"sequencer-inbox"`
	Rollup                 common.Address `json:"rollup"`
	ValidatorUtils         common.Address `json:"validator-utils"`
	ValidatorWalletCreator common.Address `json:"validator-wallet-creator"`
	DeployedAt             uint64         `json:"deployed-at"`
}

type RollupAddressesConfig struct {
	Bridge                 string `koanf:"bridge"`
	Inbox                  string `koanf:"inbox"`
	SequencerInbox         string `koanf:"sequencer-inbox"`
	Rollup                 string `koanf:"rollup"`
	ValidatorUtils         string `koanf:"validator-utils"`
	ValidatorWalletCreator string `koanf:"validator-wallet-creator"`
	DeployedAt             uint64 `koanf:"deployed-at"`
}

var RollupAddressesConfigDefault = RollupAddressesConfig{}

func RollupAddressesConfigAddOptions(prefix string, f *flag.FlagSet) {
	f.String(prefix+".bridge", "", "the bridge contract address")
	f.String(prefix+".inbox", "", "the inbox contract address")
	f.String(prefix+".sequencer-inbox", "", "the sequencer inbox contract address")
	f.String(prefix+".rollup", "", "the rollup contract address")
	f.String(prefix+".validator-utils", "", "the validator utils contract address")
	f.String(prefix+".validator-wallet-creator", "", "the validator wallet creator contract address")
	f.Uint64(prefix+".deployed-at", 0, "the block number at which the rollup was deployed")
}

func (c *RollupAddressesConfig) ParseAddresses() (RollupAddresses, error) {
	a := RollupAddresses{
		DeployedAt: c.DeployedAt,
	}
	strs := []string{
		c.Bridge,
		c.Inbox,
		c.SequencerInbox,
		c.Rollup,
		c.ValidatorUtils,
		c.ValidatorWalletCreator,
	}
	addrs := []*common.Address{
		&a.Bridge,
		&a.Inbox,
		&a.SequencerInbox,
		&a.Rollup,
		&a.ValidatorUtils,
		&a.ValidatorWalletCreator,
	}
	names := []string{
		"Bridge",
		"Inbox",
		"SequencerInbox",
		"Rollup",
		"ValidatorUtils",
		"ValidatorWalletCreator",
	}
	if len(strs) != len(addrs) {
		return RollupAddresses{}, fmt.Errorf("internal error: attempting to parse %v strings into %v addresses", len(strs), len(addrs))
	}
	complete := true
	for i, s := range strs {
		if !common.IsHexAddress(s) {
			log.Error("invalid address", "name", names[i], "value", s)
			complete = false
		}
		*addrs[i] = common.HexToAddress(s)
	}
	if !complete {
		return RollupAddresses{}, fmt.Errorf("invalid addresses")
	}
	return a, nil
}

func andTxSucceeded(ctx context.Context, l1Reader *headerreader.HeaderReader, tx *types.Transaction, err error) error {
	if err != nil {
		return fmt.Errorf("error submitting tx: %w", err)
	}
	_, err = l1Reader.WaitForTxApproval(ctx, tx)
	if err != nil {
		return fmt.Errorf("error executing tx: %w", err)
	}
	return nil
}

func deployBridgeCreator(ctx context.Context, l1Reader *headerreader.HeaderReader, auth *bind.TransactOpts) (common.Address, error) {
	client := l1Reader.Client()
	bridgeTemplate, tx, _, err := bridgegen.DeployBridge(auth, client)
	err = andTxSucceeded(ctx, l1Reader, tx, err)
	if err != nil {
		return common.Address{}, fmt.Errorf("bridge deploy error: %w", err)
	}

	seqInboxTemplate, tx, _, err := bridgegen.DeploySequencerInbox(auth, client)
	err = andTxSucceeded(ctx, l1Reader, tx, err)
	if err != nil {
		return common.Address{}, fmt.Errorf("sequencer inbox deploy error: %w", err)
	}

	inboxTemplate, tx, _, err := bridgegen.DeployInbox(auth, client)
	err = andTxSucceeded(ctx, l1Reader, tx, err)
	if err != nil {
		return common.Address{}, fmt.Errorf("inbox deploy error: %w", err)
	}

	rollupEventBridgeTemplate, tx, _, err := rollupgen.DeployRollupEventInbox(auth, client)
	err = andTxSucceeded(ctx, l1Reader, tx, err)
	if err != nil {
		return common.Address{}, fmt.Errorf("rollup event bridge deploy error: %w", err)
	}

	outboxTemplate, tx, _, err := bridgegen.DeployOutbox(auth, client)
	err = andTxSucceeded(ctx, l1Reader, tx, err)
	if err != nil {
		return common.Address{}, fmt.Errorf("outbox deploy error: %w", err)
	}

	bridgeCreatorAddr, tx, bridgeCreator, err := rollupgen.DeployBridgeCreator(auth, client)
	err = andTxSucceeded(ctx, l1Reader, tx, err)
	if err != nil {
		return common.Address{}, fmt.Errorf("bridge creator deploy error: %w", err)
	}

	tx, err = bridgeCreator.UpdateTemplates(auth, bridgeTemplate, seqInboxTemplate, inboxTemplate, rollupEventBridgeTemplate, outboxTemplate)
	err = andTxSucceeded(ctx, l1Reader, tx, err)
	if err != nil {
		return common.Address{}, fmt.Errorf("bridge creator update templates error: %w", err)
	}

	return bridgeCreatorAddr, nil
}

func deployChallengeFactory(ctx context.Context, l1Reader *headerreader.HeaderReader, auth *bind.TransactOpts) (common.Address, common.Address, error) {
	client := l1Reader.Client()
	osp0, tx, _, err := ospgen.DeployOneStepProver0(auth, client)
	err = andTxSucceeded(ctx, l1Reader, tx, err)
	if err != nil {
		return common.Address{}, common.Address{}, fmt.Errorf("osp0 deploy error: %w", err)
	}

	ospMem, _, _, err := ospgen.DeployOneStepProverMemory(auth, client)
	err = andTxSucceeded(ctx, l1Reader, tx, err)
	if err != nil {
		return common.Address{}, common.Address{}, fmt.Errorf("ospMemory deploy error: %w", err)
	}

	ospMath, _, _, err := ospgen.DeployOneStepProverMath(auth, client)
	err = andTxSucceeded(ctx, l1Reader, tx, err)
	if err != nil {
		return common.Address{}, common.Address{}, fmt.Errorf("ospMath deploy error: %w", err)
	}

	ospHostIo, _, _, err := ospgen.DeployOneStepProverHostIo(auth, client)
	err = andTxSucceeded(ctx, l1Reader, tx, err)
	if err != nil {
		return common.Address{}, common.Address{}, fmt.Errorf("ospHostIo deploy error: %w", err)
	}

	ospEntryAddr, tx, _, err := ospgen.DeployOneStepProofEntry(auth, client, osp0, ospMem, ospMath, ospHostIo)
	err = andTxSucceeded(ctx, l1Reader, tx, err)
	if err != nil {
		return common.Address{}, common.Address{}, fmt.Errorf("ospEntry deploy error: %w", err)
	}

	challengeManagerAddr, tx, _, err := challengegen.DeployChallengeManager(auth, client)
	err = andTxSucceeded(ctx, l1Reader, tx, err)
	if err != nil {
		return common.Address{}, common.Address{}, fmt.Errorf("ospEntry deploy error: %w", err)
	}

	return ospEntryAddr, challengeManagerAddr, nil
}

func deployRollupCreator(ctx context.Context, l1Reader *headerreader.HeaderReader, auth *bind.TransactOpts) (*rollupgen.RollupCreator, common.Address, common.Address, common.Address, error) {
	bridgeCreator, err := deployBridgeCreator(ctx, l1Reader, auth)
	if err != nil {
		return nil, common.Address{}, common.Address{}, common.Address{}, err
	}

	ospEntryAddr, challengeManagerAddr, err := deployChallengeFactory(ctx, l1Reader, auth)
	if err != nil {
		return nil, common.Address{}, common.Address{}, common.Address{}, err
	}

	rollupAdminLogic, tx, _, err := rollupgen.DeployRollupAdminLogic(auth, l1Reader.Client())
	err = andTxSucceeded(ctx, l1Reader, tx, err)
	if err != nil {
		return nil, common.Address{}, common.Address{}, common.Address{}, fmt.Errorf("rollup admin logic deploy error: %w", err)
	}

	rollupUserLogic, tx, _, err := rollupgen.DeployRollupUserLogic(auth, l1Reader.Client())
	err = andTxSucceeded(ctx, l1Reader, tx, err)
	if err != nil {
		return nil, common.Address{}, common.Address{}, common.Address{}, fmt.Errorf("rollup user logic deploy error: %w", err)
	}

	rollupCreatorAddress, tx, rollupCreator, err := rollupgen.DeployRollupCreator(auth, l1Reader.Client())
	err = andTxSucceeded(ctx, l1Reader, tx, err)
	if err != nil {
		return nil, common.Address{}, common.Address{}, common.Address{}, fmt.Errorf("rollup creator deploy error: %w", err)
	}

	validatorUtils, tx, _, err := rollupgen.DeployValidatorUtils(auth, l1Reader.Client())
	err = andTxSucceeded(ctx, l1Reader, tx, err)
	if err != nil {
		return nil, common.Address{}, common.Address{}, common.Address{}, fmt.Errorf("validator utils deploy error: %w", err)
	}

	validatorWalletCreator, tx, _, err := rollupgen.DeployValidatorWalletCreator(auth, l1Reader.Client())
	err = andTxSucceeded(ctx, l1Reader, tx, err)
	if err != nil {
		return nil, common.Address{}, common.Address{}, common.Address{}, fmt.Errorf("validator wallet creator deploy error: %w", err)
	}

	tx, err = rollupCreator.SetTemplates(
		auth,
		bridgeCreator,
		ospEntryAddr,
		challengeManagerAddr,
		rollupAdminLogic,
		rollupUserLogic,
		validatorUtils,
		validatorWalletCreator,
	)
	err = andTxSucceeded(ctx, l1Reader, tx, err)
	if err != nil {
		return nil, common.Address{}, common.Address{}, common.Address{}, fmt.Errorf("rollup set template error: %w", err)
	}

	return rollupCreator, rollupCreatorAddress, validatorUtils, validatorWalletCreator, nil
}

func GenerateRollupConfig(prod bool, wasmModuleRoot common.Hash, rollupOwner common.Address, chainId *big.Int, loserStakeEscrow common.Address) rollupgen.Config {
	var confirmPeriod uint64
	if prod {
		confirmPeriod = 45818
	} else {
		confirmPeriod = 20
	}
	return rollupgen.Config{
		ConfirmPeriodBlocks:      confirmPeriod,
		ExtraChallengeTimeBlocks: 200,
		StakeToken:               common.Address{},
		BaseStake:                big.NewInt(params.Ether),
		WasmModuleRoot:           wasmModuleRoot,
		Owner:                    rollupOwner,
		LoserStakeEscrow:         loserStakeEscrow,
		ChainId:                  chainId,
		SequencerInboxMaxTimeVariation: rollupgen.ISequencerInboxMaxTimeVariation{
			DelayBlocks:   big.NewInt(60 * 60 * 24 / 15),
			FutureBlocks:  big.NewInt(12),
			DelaySeconds:  big.NewInt(60 * 60 * 24),
			FutureSeconds: big.NewInt(60 * 60),
		},
	}
}

func DeployOnL1(ctx context.Context, l1client arbutil.L1Interface, deployAuth *bind.TransactOpts, sequencer common.Address, authorizeValidators uint64, readerConfig headerreader.ConfigFetcher, config rollupgen.Config) (*RollupAddresses, error) {
	l1Reader := headerreader.New(l1client, readerConfig)
	l1Reader.Start(ctx)
	defer l1Reader.StopAndWait()

	if config.WasmModuleRoot == (common.Hash{}) {
		return nil, errors.New("no machine specified")
	}

	rollupCreator, rollupCreatorAddress, validatorUtils, validatorWalletCreator, err := deployRollupCreator(ctx, l1Reader, deployAuth)
	if err != nil {
		return nil, fmt.Errorf("error deploying rollup creator: %w", err)
	}

	nonce, err := l1client.PendingNonceAt(ctx, rollupCreatorAddress)
	if err != nil {
		return nil, fmt.Errorf("error getting pending nonce: %w", err)
	}
	expectedRollupAddr := crypto.CreateAddress(rollupCreatorAddress, nonce+2)
	tx, err := rollupCreator.CreateRollup(
		deployAuth,
		config,
		expectedRollupAddr,
	)
	if err != nil {
		return nil, fmt.Errorf("error submitting create rollup tx: %w", err)
	}
	receipt, err := l1Reader.WaitForTxApproval(ctx, tx)
	if err != nil {
		return nil, fmt.Errorf("error executing create rollup tx: %w", err)
	}
	info, err := rollupCreator.ParseRollupCreated(*receipt.Logs[len(receipt.Logs)-1])
	if err != nil {
		return nil, fmt.Errorf("error parsing rollup created log: %w", err)
	}

	sequencerInbox, err := bridgegen.NewSequencerInbox(info.SequencerInbox, l1client)
	if err != nil {
		return nil, fmt.Errorf("error getting sequencer inbox: %w", err)
	}

	// if a zero sequencer address is specified, don't authorize any sequencers
	if sequencer != (common.Address{}) {
		tx, err = sequencerInbox.SetIsBatchPoster(deployAuth, sequencer, true)
		err = andTxSucceeded(ctx, l1Reader, tx, err)
		if err != nil {
			return nil, fmt.Errorf("error setting is batch poster: %w", err)
		}
	}

	var allowValidators []bool
	var validatorAddrs []common.Address
	for i := uint64(1); i <= authorizeValidators; i++ {
		validatorAddrs = append(validatorAddrs, crypto.CreateAddress(validatorWalletCreator, i))
		allowValidators = append(allowValidators, true)
	}
	if len(validatorAddrs) > 0 {
		rollup, err := rollupgen.NewRollupAdminLogic(info.RollupAddress, l1client)
		if err != nil {
			return nil, fmt.Errorf("error getting rollup admin: %w", err)
		}
		tx, err = rollup.SetValidator(deployAuth, validatorAddrs, allowValidators)
		err = andTxSucceeded(ctx, l1Reader, tx, err)
		if err != nil {
			return nil, fmt.Errorf("error setting validator: %w", err)
		}
	}

	return &RollupAddresses{
		Bridge:                 info.Bridge,
		Inbox:                  info.InboxAddress,
		SequencerInbox:         info.SequencerInbox,
		DeployedAt:             receipt.BlockNumber.Uint64(),
		Rollup:                 info.RollupAddress,
		ValidatorUtils:         validatorUtils,
		ValidatorWalletCreator: validatorWalletCreator,
	}, nil
}

type Config struct {
	RPC                    arbitrum.Config             `koanf:"rpc"`
	Sequencer              execution.SequencerConfig   `koanf:"sequencer" reload:"hot"`
	L1Reader               headerreader.Config         `koanf:"l1-reader" reload:"hot"`
	InboxReader            InboxReaderConfig           `koanf:"inbox-reader" reload:"hot"`
	DelayedSequencer       DelayedSequencerConfig      `koanf:"delayed-sequencer" reload:"hot"`
	BatchPoster            BatchPosterConfig           `koanf:"batch-poster" reload:"hot"`
	ForwardingTargetImpl   string                      `koanf:"forwarding-target"`
	Forwarder              execution.ForwarderConfig   `koanf:"forwarder"`
	TxPreCheckerStrictness uint                        `koanf:"tx-pre-checker-strictness" reload:"hot"`
	BlockValidator         staker.BlockValidatorConfig `koanf:"block-validator" reload:"hot"`
	Feed                   broadcastclient.FeedConfig  `koanf:"feed" reload:"hot"`
	Staker                 staker.L1ValidatorConfig    `koanf:"staker"`
	SeqCoordinator         SeqCoordinatorConfig        `koanf:"seq-coordinator"`
	DataAvailability       das.DataAvailabilityConfig  `koanf:"data-availability"`
	SyncMonitor            SyncMonitorConfig           `koanf:"sync-monitor"`
	Dangerous              DangerousConfig             `koanf:"dangerous"`
	Caching                execution.CachingConfig     `koanf:"caching"`
	Archive                bool                        `koanf:"archive"`
	TxLookupLimit          uint64                      `koanf:"tx-lookup-limit"`
	TransactionStreamer    TransactionStreamerConfig   `koanf:"transaction-streamer" reload:"hot"`
	Maintenance            MaintenanceConfig           `koanf:"maintenance" reload:"hot"`
}

func (c *Config) Validate() error {
	if c.L1Reader.Enable && c.Sequencer.Enable && !c.DelayedSequencer.Enable {
		log.Warn("delayed sequencer is not enabled, despite sequencer and l1 reader being enabled")
	}
	if err := c.Sequencer.Validate(); err != nil {
		return err
	}
	if err := c.Maintenance.Validate(); err != nil {
		return err
	}
	if err := c.InboxReader.Validate(); err != nil {
		return err
	}
	if err := c.BatchPoster.Validate(); err != nil {
		return err
	}
	if err := c.Feed.Validate(); err != nil {
		return err
	}
	return nil
}

func (c *Config) Get() *Config {
	return c
}

func (c *Config) Start(context.Context) {}

func (c *Config) StopAndWait() {}

func (c *Config) Started() bool {
	return true
}

func (c *Config) ForwardingTarget() string {
	if c.ForwardingTargetImpl == "null" {
		return ""
	}

	return c.ForwardingTargetImpl
}

func (c *Config) ValidatorRequired() bool {
	if c.BlockValidator.Enable {
		return true
	}
	if c.Staker.Enable {
		return !c.Staker.Dangerous.WithoutBlockValidator
	}
	return false
}

func ConfigAddOptions(prefix string, f *flag.FlagSet, feedInputEnable bool, feedOutputEnable bool) {
	arbitrum.ConfigAddOptions(prefix+".rpc", f)
	execution.SequencerConfigAddOptions(prefix+".sequencer", f)
	headerreader.AddOptions(prefix+".l1-reader", f)
	InboxReaderConfigAddOptions(prefix+".inbox-reader", f)
	DelayedSequencerConfigAddOptions(prefix+".delayed-sequencer", f)
	BatchPosterConfigAddOptions(prefix+".batch-poster", f)
	f.String(prefix+".forwarding-target", ConfigDefault.ForwardingTargetImpl, "transaction forwarding target URL, or \"null\" to disable forwarding (iff not sequencer)")
	execution.AddOptionsForNodeForwarderConfig(prefix+".forwarder", f)
	txPreCheckerDescription := "how strict to be when checking txs before forwarding them. 0 = accept anything, " +
		"10 = should never reject anything that'd succeed, 20 = likely won't reject anything that'd succeed, " +
		"30 = full validation which may reject txs that would succeed"
	f.Uint(prefix+".tx-pre-checker-strictness", ConfigDefault.TxPreCheckerStrictness, txPreCheckerDescription)
	staker.BlockValidatorConfigAddOptions(prefix+".block-validator", f)
	broadcastclient.FeedConfigAddOptions(prefix+".feed", f, feedInputEnable, feedOutputEnable)
	staker.L1ValidatorConfigAddOptions(prefix+".staker", f)
	SeqCoordinatorConfigAddOptions(prefix+".seq-coordinator", f)
	das.DataAvailabilityConfigAddNodeOptions(prefix+".data-availability", f)
	SyncMonitorConfigAddOptions(prefix+".sync-monitor", f)
	DangerousConfigAddOptions(prefix+".dangerous", f)
	execution.CachingConfigAddOptions(prefix+".caching", f)
	f.Uint64(prefix+".tx-lookup-limit", ConfigDefault.TxLookupLimit, "retain the ability to lookup transactions by hash for the past N blocks (0 = all blocks)")
	TransactionStreamerConfigAddOptions(prefix+".transaction-streamer", f)
	MaintenanceConfigAddOptions(prefix+".maintenance", f)

	archiveMsg := fmt.Sprintf("retain past block state (deprecated, please use %v.caching.archive)", prefix)
	f.Bool(prefix+".archive", ConfigDefault.Archive, archiveMsg)
}

var ConfigDefault = Config{
	RPC:                    arbitrum.DefaultConfig,
	Sequencer:              execution.DefaultSequencerConfig,
	L1Reader:               headerreader.DefaultConfig,
	InboxReader:            DefaultInboxReaderConfig,
	DelayedSequencer:       DefaultDelayedSequencerConfig,
	BatchPoster:            DefaultBatchPosterConfig,
	ForwardingTargetImpl:   "",
	TxPreCheckerStrictness: execution.TxPreCheckerStrictnessNone,
	BlockValidator:         staker.DefaultBlockValidatorConfig,
	Feed:                   broadcastclient.FeedConfigDefault,
	Staker:                 staker.DefaultL1ValidatorConfig,
	SeqCoordinator:         DefaultSeqCoordinatorConfig,
	DataAvailability:       das.DefaultDataAvailabilityConfig,
	SyncMonitor:            DefaultSyncMonitorConfig,
	Dangerous:              DefaultDangerousConfig,
	Archive:                false,
	TxLookupLimit:          126_230_400, // 1 year at 4 blocks per second
	Caching:                execution.DefaultCachingConfig,
	TransactionStreamer:    DefaultTransactionStreamerConfig,
}

func ConfigDefaultL1Test() *Config {
	config := ConfigDefaultL1NonSequencerTest()
	config.Sequencer = execution.TestSequencerConfig
	config.DelayedSequencer = TestDelayedSequencerConfig
	config.BatchPoster = TestBatchPosterConfig
	config.SeqCoordinator = TestSeqCoordinatorConfig

	return config
}

func ConfigDefaultL1NonSequencerTest() *Config {
	config := ConfigDefault
	config.L1Reader = headerreader.TestConfig
	config.InboxReader = TestInboxReaderConfig
	config.Sequencer.Enable = false
	config.DelayedSequencer.Enable = false
	config.BatchPoster.Enable = false
	config.SeqCoordinator.Enable = false
	config.BlockValidator = staker.TestBlockValidatorConfig
	config.Forwarder = execution.DefaultTestForwarderConfig

	return &config
}

func ConfigDefaultL2Test() *Config {
	config := ConfigDefault
	config.Sequencer = execution.TestSequencerConfig
	config.L1Reader.Enable = false
	config.SeqCoordinator = TestSeqCoordinatorConfig
	config.Feed.Input.Verifier.Dangerous.AcceptMissing = true
	config.Feed.Output.Signed = false
	config.SeqCoordinator.Signing.ECDSA.AcceptSequencer = false
	config.SeqCoordinator.Signing.ECDSA.Dangerous.AcceptMissing = true

	return &config
}

type DangerousConfig struct {
	NoL1Listener bool  `koanf:"no-l1-listener"`
	ReorgToBlock int64 `koanf:"reorg-to-block"`
}

var DefaultDangerousConfig = DangerousConfig{
	NoL1Listener: false,
	ReorgToBlock: -1,
}

func DangerousConfigAddOptions(prefix string, f *flag.FlagSet) {
	f.Bool(prefix+".no-l1-listener", DefaultDangerousConfig.NoL1Listener, "DANGEROUS! disables listening to L1. To be used in test nodes only")
	f.Int64(prefix+".reorg-to-block", DefaultDangerousConfig.ReorgToBlock, "DANGEROUS! forces a reorg to an old block height. To be used for testing only. -1 to disable")
}

<<<<<<< HEAD
type WasmConfig struct {
	RootPath string `koanf:"root-path"`
}

func WasmConfigAddOptions(prefix string, f *flag.FlagSet) {
	f.String(prefix+".root-path", DefaultWasmConfig.RootPath, "path to machine folders, each containing wasm files (replay.wasm, wasi_stub.wasm, soft-float.wasm, go_stub.wasm, host_io.wasm, brotli.wasm")
}

var DefaultWasmConfig = WasmConfig{
	RootPath: "",
}

func (w *WasmConfig) FindMachineDir() (string, bool) {
	var places []string

	if w.RootPath != "" {
		places = append(places, w.RootPath)
	} else {
		// Check the project dir: <project>/arbnode/node.go => ../../target/machines
		_, thisFile, _, ok := runtime.Caller(0)
		if !ok {
			panic("failed to find root path")
		}
		projectDir := filepath.Dir(filepath.Dir(thisFile))
		projectPath := filepath.Join(filepath.Join(projectDir, "target"), "machines")
		places = append(places, projectPath)

		// Check the working directory: ./machines and ./target/machines
		workDir, err := os.Getwd()
		if err != nil {
			panic(err)
		}
		workPath1 := filepath.Join(workDir, "machines")
		workPath2 := filepath.Join(filepath.Join(workDir, "target"), "machines")
		places = append(places, workPath1)
		places = append(places, workPath2)

		// Check above the executable: <binary> => ../../machines
		execfile, err := os.Executable()
		if err != nil {
			panic(err)
		}
		execPath := filepath.Join(filepath.Dir(filepath.Dir(execfile)), "machines")
		places = append(places, execPath)

		// Check the default
		places = append(places, validator.DefaultNitroMachineConfig.RootPath)
	}

	for _, place := range places {
		if _, err := os.Stat(place); err == nil {
			return place, true
		}
	}
	return "", false
=======
type DangerousSequencerConfig struct {
	NoCoordinator bool `koanf:"no-coordinator"`
}

var DefaultDangerousSequencerConfig = DangerousSequencerConfig{
	NoCoordinator: false,
}

var TestDangerousSequencerConfig = DangerousSequencerConfig{
	NoCoordinator: true,
}

func DangerousSequencerConfigAddOptions(prefix string, f *flag.FlagSet) {
	f.Bool(prefix+".no-coordinator", DefaultDangerousSequencerConfig.NoCoordinator, "DANGEROUS! allows sequencer without coordinator.")
}

type CachingConfig struct {
	Archive               bool          `koanf:"archive"`
	BlockCount            uint64        `koanf:"block-count"`
	BlockAge              time.Duration `koanf:"block-age"`
	TrieTimeLimit         time.Duration `koanf:"trie-time-limit"`
	TrieDirtyCache        int           `koanf:"trie-dirty-cache"`
	TrieCleanCache        int           `koanf:"trie-clean-cache"`
	SnapshotCache         int           `koanf:"snapshot-cache"`
	DatabaseCache         int           `koanf:"database-cache"`
	SnapshotRestoreMaxGas uint64        `koanf:"snapshot-restore-gas-limit"`
}

func CachingConfigAddOptions(prefix string, f *flag.FlagSet) {
	f.Bool(prefix+".archive", DefaultCachingConfig.Archive, "retain past block state")
	f.Uint64(prefix+".block-count", DefaultCachingConfig.BlockCount, "minimum number of recent blocks to keep in memory")
	f.Duration(prefix+".block-age", DefaultCachingConfig.BlockAge, "minimum age a block must be to be pruned")
	f.Duration(prefix+".trie-time-limit", DefaultCachingConfig.TrieTimeLimit, "maximum block processing time before trie is written to hard-disk")
	f.Int(prefix+".trie-dirty-cache", DefaultCachingConfig.TrieDirtyCache, "amount of memory in megabytes to cache state diffs against disk with (larger cache lowers database growth)")
	f.Int(prefix+".trie-clean-cache", DefaultCachingConfig.TrieCleanCache, "amount of memory in megabytes to cache unchanged state trie nodes with")
	f.Int(prefix+".snapshot-cache", DefaultCachingConfig.SnapshotCache, "amount of memory in megabytes to cache state snapshots with")
	f.Int(prefix+".database-cache", DefaultCachingConfig.DatabaseCache, "amount of memory in megabytes to cache database contents with")
	f.Uint64(prefix+".snapshot-restore-gas-limit", DefaultCachingConfig.SnapshotRestoreMaxGas, "maximum gas rolled back to recover snapshot")
}

var DefaultCachingConfig = CachingConfig{
	Archive:               false,
	BlockCount:            128,
	BlockAge:              30 * time.Minute,
	TrieTimeLimit:         time.Hour,
	TrieDirtyCache:        1024,
	TrieCleanCache:        600,
	SnapshotCache:         400,
	DatabaseCache:         2048,
	SnapshotRestoreMaxGas: 300_000_000_000,
>>>>>>> f1894350
}

type Node struct {
	ArbDB                   ethdb.Database
	Stack                   *node.Node
	Execution               *execution.ExecutionNode
	L1Reader                *headerreader.HeaderReader
	TxStreamer              *TransactionStreamer
	DeployInfo              *RollupAddresses
	InboxReader             *InboxReader
	InboxTracker            *InboxTracker
	DelayedSequencer        *DelayedSequencer
	BatchPoster             *BatchPoster
	BlockValidator          *staker.BlockValidator
	StatelessBlockValidator *staker.StatelessBlockValidator
	Staker                  *staker.Staker
	BroadcastServer         *broadcaster.Broadcaster
	BroadcastClients        *broadcastclients.BroadcastClients
	SeqCoordinator          *SeqCoordinator
	MaintenanceRunner       *MaintenanceRunner
	DASLifecycleManager     *das.LifecycleManager
	ClassicOutboxRetriever  *ClassicOutboxRetriever
	SyncMonitor             *SyncMonitor
	configFetcher           ConfigFetcher
	ctx                     context.Context
}

type ConfigFetcher interface {
	Get() *Config
	Start(context.Context)
	StopAndWait()
	Started() bool
}

func checkArbDbSchemaVersion(arbDb ethdb.Database) error {
	var version uint64
	hasVersion, err := arbDb.Has(dbSchemaVersion)
	if err != nil {
		return err
	}
	if hasVersion {
		versionBytes, err := arbDb.Get(dbSchemaVersion)
		if err != nil {
			return err
		}
		version = binary.BigEndian.Uint64(versionBytes)
	}
	for version != currentDbSchemaVersion {
		batch := arbDb.NewBatch()
		switch version {
		case 0:
			// No database updates are necessary for database format version 0->1.
			// This version adds a new format for delayed messages in the inbox tracker,
			// but it can still read the old format for old messages.
		default:
			return fmt.Errorf("unsupported database format version %v", version)
		}

		// Increment version and flush the batch
		version++
		versionBytes := make([]uint8, 8)
		binary.BigEndian.PutUint64(versionBytes, version)
		err = batch.Put(dbSchemaVersion, versionBytes)
		if err != nil {
			return err
		}
		err = batch.Write()
		if err != nil {
			return err
		}
	}
	return nil
}

func createNodeImpl(
	ctx context.Context,
	stack *node.Node,
	chainDb ethdb.Database,
	arbDb ethdb.Database,
	configFetcher ConfigFetcher,
	l2BlockChain *core.BlockChain,
	l1client arbutil.L1Interface,
	deployInfo *RollupAddresses,
	txOpts *bind.TransactOpts,
	dataSigner signature.DataSignerFunc,
	fatalErrChan chan error,
) (*Node, error) {
	config := configFetcher.Get()

	err := checkArbDbSchemaVersion(arbDb)
	if err != nil {
		return nil, err
	}

	l2Config := l2BlockChain.Config()
	l2ChainId := l2Config.ChainID.Uint64()

	var reorgingToBlock *types.Block
	if config.Dangerous.ReorgToBlock >= 0 {
		reorgingToBlock, err = execution.ReorgToBlock(l2BlockChain, uint64(config.Dangerous.ReorgToBlock))
		if err != nil {
			return nil, err
		}
	}

	syncMonitor := NewSyncMonitor(&config.SyncMonitor)
	var classicOutbox *ClassicOutboxRetriever
	classicMsgDb, err := stack.OpenDatabase("classic-msg", 0, 0, "", true)
	if err != nil {
		if l2Config.ArbitrumChainParams.GenesisBlockNum > 0 {
			log.Warn("Classic Msg Database not found", "err", err)
		}
		classicOutbox = nil
	} else {
		classicOutbox = NewClassicOutboxRetriever(classicMsgDb)
	}

	var l1Reader *headerreader.HeaderReader
	if config.L1Reader.Enable {
		l1Reader = headerreader.New(l1client, func() *headerreader.Config { return &configFetcher.Get().L1Reader })
	}

	sequencerConfigFetcher := func() *execution.SequencerConfig { return &configFetcher.Get().Sequencer }
	txprecheckStrictFetcher := func() uint { return configFetcher.Get().TxPreCheckerStrictness }
	exec, err := execution.CreateExecutionNode(stack, chainDb, l2BlockChain, l1Reader, syncMonitor,
		config.ForwardingTarget(), &config.Forwarder, config.RPC,
		sequencerConfigFetcher, txprecheckStrictFetcher)
	if err != nil {
		return nil, err
	}

	var broadcastServer *broadcaster.Broadcaster
	if config.Feed.Output.Enable {
		var maybeDataSigner signature.DataSignerFunc
		if config.Feed.Output.Signed {
			if dataSigner == nil {
				return nil, errors.New("cannot sign outgoing feed")
			}
			maybeDataSigner = dataSigner
		}
		broadcastServer = broadcaster.NewBroadcaster(func() *wsbroadcastserver.BroadcasterConfig { return &configFetcher.Get().Feed.Output }, l2ChainId, fatalErrChan, maybeDataSigner)
	}

	transactionStreamerConfigFetcher := func() *TransactionStreamerConfig { return &configFetcher.Get().TransactionStreamer }
	txStreamer, err := NewTransactionStreamer(arbDb, l2Config, exec.ExecEngine, broadcastServer, fatalErrChan, transactionStreamerConfigFetcher)
	if err != nil {
		return nil, err
	}
	var coordinator *SeqCoordinator
	var bpVerifier *contracts.BatchPosterVerifier
	if deployInfo != nil && l1client != nil {
		sequencerInboxAddr := deployInfo.SequencerInbox

		seqInboxCaller, err := bridgegen.NewSequencerInboxCaller(sequencerInboxAddr, l1client)
		if err != nil {
			return nil, err
		}
		bpVerifier = contracts.NewBatchPosterVerifier(seqInboxCaller)
	}

	if config.DelayedSequencer.Enable != (config.Sequencer.Enable && (l1Reader != nil)) {
		return nil, errors.New("cannot have delayedsequencer without sequencer or vice versa")
	}

	if config.SeqCoordinator.Enable {
		coordinator, err = NewSeqCoordinator(dataSigner, bpVerifier, txStreamer, exec.Sequencer, syncMonitor, config.SeqCoordinator)
		if err != nil {
			return nil, err
		}
	} else if config.Sequencer.Enable && (!config.Sequencer.Dangerous.NoCoordinator) {
		return nil, errors.New("sequencer must be enabled with coordinator, unless dangerous.no-coordinator set")
	}
	dbs := []ethdb.Database{chainDb, arbDb}
	maintenanceRunner, err := NewMaintenanceRunner(func() *MaintenanceConfig { return &configFetcher.Get().Maintenance }, coordinator, dbs)
	if err != nil {
		return nil, err
	}

	var broadcastClients *broadcastclients.BroadcastClients
	if config.Feed.Input.Enable() {
		currentMessageCount, err := txStreamer.GetMessageCount()
		if err != nil {
			return nil, err
		}

		broadcastClients, err = broadcastclients.NewBroadcastClients(
			func() *broadcastclient.Config { return &configFetcher.Get().Feed.Input },
			l2ChainId,
			currentMessageCount,
			txStreamer,
			nil,
			fatalErrChan,
			bpVerifier,
		)
		if err != nil {
			return nil, err
		}
	}

	if !config.L1Reader.Enable {
		return &Node{
			arbDb,
			stack,
			exec,
			nil,
			txStreamer,
			nil,
			nil,
			nil,
			nil,
			nil,
			nil,
			nil,
			nil,
			broadcastServer,
			broadcastClients,
			coordinator,
			maintenanceRunner,
			nil,
			classicOutbox,
			syncMonitor,
			configFetcher,
			ctx,
		}, nil
	}

	if deployInfo == nil {
		return nil, errors.New("deployinfo is nil")
	}
	delayedBridge, err := NewDelayedBridge(l1client, deployInfo.Bridge, deployInfo.DeployedAt)
	if err != nil {
		return nil, err
	}
	sequencerInbox, err := NewSequencerInbox(l1client, deployInfo.SequencerInbox, int64(deployInfo.DeployedAt))
	if err != nil {
		return nil, err
	}

	var daWriter das.DataAvailabilityServiceWriter
	var daReader das.DataAvailabilityServiceReader
	var dasLifecycleManager *das.LifecycleManager
	if config.DataAvailability.Enable {
		if config.BatchPoster.Enable {
			daWriter, daReader, dasLifecycleManager, err = das.CreateBatchPosterDAS(ctx, &config.DataAvailability, dataSigner, l1client, deployInfo.SequencerInbox)
			if err != nil {
				return nil, err
			}
		} else {
			daReader, dasLifecycleManager, err = das.CreateDAReaderForNode(ctx, &config.DataAvailability, l1Reader, &deployInfo.SequencerInbox)
			if err != nil {
				return nil, err
			}
		}

		daReader = das.NewReaderTimeoutWrapper(daReader, config.DataAvailability.RequestTimeout)

		if config.DataAvailability.PanicOnError {
			if daWriter != nil {
				daWriter = das.NewWriterPanicWrapper(daWriter)
			}
			daReader = das.NewReaderPanicWrapper(daReader)
		}
	} else if l2BlockChain.Config().ArbitrumChainParams.DataAvailabilityCommittee {
		return nil, errors.New("a data availability service is required for this chain, but it was not configured")
	}

	inboxTracker, err := NewInboxTracker(arbDb, txStreamer, daReader)
	if err != nil {
		return nil, err
	}
	inboxReader, err := NewInboxReader(inboxTracker, l1client, l1Reader, new(big.Int).SetUint64(deployInfo.DeployedAt), delayedBridge, sequencerInbox, func() *InboxReaderConfig { return &configFetcher.Get().InboxReader })
	if err != nil {
		return nil, err
	}
	txStreamer.SetInboxReader(inboxReader)

	var statelessBlockValidator *staker.StatelessBlockValidator
	if config.BlockValidator.URL != "" {
		statelessBlockValidator, err = staker.NewStatelessBlockValidator(
			inboxReader,
			inboxTracker,
			txStreamer,
			l2BlockChain,
			chainDb,
			rawdb.NewTable(arbDb, blockValidatorPrefix),
			daReader,
			&configFetcher.Get().BlockValidator,
		)
	} else {
		err = errors.New("no validator url specified")
	}
	if err != nil {
		if config.ValidatorRequired() {
			return nil, fmt.Errorf("%w: failed to init block validator", err)
		} else {
			log.Warn("validation not supported", "err", err)
		}
		statelessBlockValidator = nil
	}

	var blockValidator *staker.BlockValidator
	if config.BlockValidator.Enable {
		blockValidator, err = staker.NewBlockValidator(
			statelessBlockValidator,
			inboxTracker,
			txStreamer,
			reorgingToBlock,
			func() *staker.BlockValidatorConfig { return &configFetcher.Get().BlockValidator },
			fatalErrChan,
		)
		if err != nil {
			return nil, err
		}
	}

	var stakerObj *staker.Staker
	if config.Staker.Enable {
		var wallet staker.ValidatorWalletInterface
		if config.Staker.UseSmartContractWallet || txOpts == nil {
			var existingWalletAddress *common.Address
			if len(config.Staker.ContractWalletAddress) > 0 {
				if !common.IsHexAddress(config.Staker.ContractWalletAddress) {
					log.Error("invalid validator smart contract wallet", "addr", config.Staker.ContractWalletAddress)
					return nil, errors.New("invalid validator smart contract wallet address")
				}
				tmpAddress := common.HexToAddress(config.Staker.ContractWalletAddress)
				existingWalletAddress = &tmpAddress
			}
			wallet, err = staker.NewContractValidatorWallet(existingWalletAddress, deployInfo.ValidatorWalletCreator, deployInfo.Rollup, l1Reader, txOpts, int64(deployInfo.DeployedAt), func(common.Address) {})
			if err != nil {
				return nil, err
			}
		} else {
			if len(config.Staker.ContractWalletAddress) > 0 {
				return nil, errors.New("validator contract wallet specified but flag to use a smart contract wallet was not specified")
			}
			wallet, err = staker.NewEoaValidatorWallet(deployInfo.Rollup, l1client, txOpts)
			if err != nil {
				return nil, err
			}
		}
		stakerObj, err = staker.NewStaker(l1Reader, wallet, bind.CallOpts{}, config.Staker, blockValidator, statelessBlockValidator, deployInfo.ValidatorUtils)
		if err != nil {
			return nil, err
		}
		if stakerObj.Strategy() != staker.WatchtowerStrategy {
			err := wallet.Initialize(ctx)
			if err != nil {
				return nil, err
			}
		}
		var txSenderPtr *common.Address
		if txOpts != nil {
			txSenderPtr = &txOpts.From
		}
		whitelisted, err := stakerObj.IsWhitelisted(ctx)
		if err != nil {
			return nil, err
		}
		log.Info("running as validator", "txSender", txSenderPtr, "actingAsWallet", wallet.Address(), "whitelisted", whitelisted, "strategy", config.Staker.Strategy)
	}

	var batchPoster *BatchPoster
	var delayedSequencer *DelayedSequencer
	if config.BatchPoster.Enable {
		if txOpts == nil {
			return nil, errors.New("batchposter, but no TxOpts")
		}
		batchPoster, err = NewBatchPoster(l1Reader, inboxTracker, txStreamer, syncMonitor, func() *BatchPosterConfig { return &configFetcher.Get().BatchPoster }, deployInfo, txOpts, daWriter)
		if err != nil {
			return nil, err
		}
	}
	// always create DelayedSequencer, it won't do anything if it is disabled
	delayedSequencer, err = NewDelayedSequencer(l1Reader, inboxReader, exec.ExecEngine, coordinator, func() *DelayedSequencerConfig { return &configFetcher.Get().DelayedSequencer })
	if err != nil {
		return nil, err
	}

	return &Node{
		arbDb,
		stack,
		exec,
		l1Reader,
		txStreamer,
		deployInfo,
		inboxReader,
		inboxTracker,
		delayedSequencer,
		batchPoster,
		blockValidator,
		statelessBlockValidator,
		stakerObj,
		broadcastServer,
		broadcastClients,
		coordinator,
		maintenanceRunner,
		dasLifecycleManager,
		classicOutbox,
		syncMonitor,
		configFetcher,
		ctx,
	}, nil
}

func (n *Node) OnConfigReload(_ *Config, _ *Config) error {
	// TODO
	return nil
}

func CreateNode(
	ctx context.Context,
	stack *node.Node,
	chainDb ethdb.Database,
	arbDb ethdb.Database,
	configFetcher ConfigFetcher,
	l2BlockChain *core.BlockChain,
	l1client arbutil.L1Interface,
	deployInfo *RollupAddresses,
	txOpts *bind.TransactOpts,
	dataSigner signature.DataSignerFunc,
	fatalErrChan chan error,
) (*Node, error) {
	currentNode, err := createNodeImpl(ctx, stack, chainDb, arbDb, configFetcher, l2BlockChain, l1client, deployInfo, txOpts, dataSigner, fatalErrChan)
	if err != nil {
		return nil, err
	}
	var apis []rpc.API
	if currentNode.BlockValidator != nil {
		apis = append(apis, rpc.API{
			Namespace: "arb",
			Version:   "1.0",
			Service:   &BlockValidatorAPI{val: currentNode.BlockValidator},
			Public:    false,
		})
	}
	if currentNode.StatelessBlockValidator != nil {
		apis = append(apis, rpc.API{
			Namespace: "arbvalidator",
			Version:   "1.0",
			Service: &BlockValidatorDebugAPI{
				val:        currentNode.StatelessBlockValidator,
				blockchain: l2BlockChain,
			},
			Public: false,
		})
	}

	apis = append(apis, rpc.API{
		Namespace: "arb",
		Version:   "1.0",
		Service:   execution.NewArbAPI(currentNode.Execution.TxPublisher),
		Public:    false,
	})
	config := configFetcher.Get()
	apis = append(apis, rpc.API{
		Namespace: "arbdebug",
		Version:   "1.0",
		Service: execution.NewArbDebugAPI(
			l2BlockChain,
			config.RPC.ArbDebug.BlockRangeBound,
			config.RPC.ArbDebug.TimeoutQueueBound,
		),
		Public: false,
	})
	apis = append(apis, rpc.API{
		Namespace: "arbtrace",
		Version:   "1.0",
		Service: execution.NewArbTraceForwarderAPI(
			config.RPC.ClassicRedirect,
			config.RPC.ClassicRedirectTimeout,
		),
		Public: false,
	})
	apis = append(apis, rpc.API{
		Namespace: "debug",
		Service:   eth.NewDebugAPI(eth.NewArbEthereum(l2BlockChain, chainDb)),
		Public:    false,
	})
	stack.RegisterAPIs(apis)

	return currentNode, nil
}

func (n *Node) Start(ctx context.Context) error {
	n.SyncMonitor.Initialize(n.InboxReader, n.TxStreamer, n.SeqCoordinator)
	n.Execution.ArbInterface.Initialize(n)
	err := n.Stack.Start()
	if err != nil {
		return fmt.Errorf("error starting geth stack: %w", err)
	}
	err = n.Execution.Backend.Start()
	if err != nil {
		return fmt.Errorf("error starting geth backend: %w", err)
	}
	err = n.Execution.TxPublisher.Initialize(ctx)
	if err != nil {
		return fmt.Errorf("error initializing transaction publisher: %w", err)
	}
	if n.InboxTracker != nil {
		err = n.InboxTracker.Initialize()
		if err != nil {
			return fmt.Errorf("error initializing inbox tracker: %w", err)
		}
	}
	if n.BroadcastServer != nil {
		err = n.BroadcastServer.Initialize()
		if err != nil {
			return fmt.Errorf("error initializing feed broadcast server: %w", err)
		}
	}
	n.TxStreamer.Start(ctx)
	n.Execution.ExecEngine.Start(ctx)
	if n.InboxReader != nil {
		err = n.InboxReader.Start(ctx)
		if err != nil {
			return fmt.Errorf("error starting inbox reader: %w", err)
		}
	}
	err = n.Execution.TxPublisher.Start(ctx)
	if err != nil {
		return fmt.Errorf("error starting transaction puiblisher: %w", err)
	}
	if n.SeqCoordinator != nil {
		n.SeqCoordinator.Start(ctx)
	}
	if n.MaintenanceRunner != nil {
		n.MaintenanceRunner.Start(ctx)
	}
	if n.DelayedSequencer != nil {
		n.DelayedSequencer.Start(ctx)
	}
	if n.BatchPoster != nil {
		n.BatchPoster.Start(ctx)
	}
	if n.Staker != nil {
		err = n.Staker.Initialize(ctx)
		if err != nil {
			return fmt.Errorf("error initializing staker: %w", err)
		}
	}
	if n.StatelessBlockValidator != nil {
		err = n.StatelessBlockValidator.Start(ctx)
		if err != nil {
			if n.configFetcher.Get().ValidatorRequired() {
				return fmt.Errorf("error initializing stateless block validator: %w", err)
			} else {
				log.Info("validation not set up", "err", err)
			}
			n.StatelessBlockValidator = nil
			n.BlockValidator = nil
		}
	}
	if n.BlockValidator != nil {
		err = n.BlockValidator.Initialize()
		if err != nil {
			return fmt.Errorf("error initializing block validator: %w", err)
		}
		err = n.BlockValidator.Start(ctx)
		if err != nil {
			return fmt.Errorf("error starting block validator: %w", err)
		}
	}
	if n.Staker != nil {
		n.Staker.Start(ctx)
	}
	if n.L1Reader != nil {
		n.L1Reader.Start(ctx)
	}
	if n.BroadcastServer != nil {
		err = n.BroadcastServer.Start(ctx)
		if err != nil {
			return fmt.Errorf("error starting feed broadcast server: %w", err)
		}
	}
	if n.BroadcastClients != nil {
		go func() {
			if n.InboxReader != nil {
				select {
				case <-n.InboxReader.CaughtUp():
				case <-ctx.Done():
					return
				}
			}
			n.BroadcastClients.Start(ctx)
		}()
	}
	if n.configFetcher != nil {
		n.configFetcher.Start(ctx)
	}
	return nil
}

func (n *Node) StopAndWait() {
	if n.MaintenanceRunner != nil && n.MaintenanceRunner.Started() {
		n.MaintenanceRunner.StopAndWait()
	}
	if n.configFetcher != nil && n.configFetcher.Started() {
		n.configFetcher.StopAndWait()
	}
	if n.SeqCoordinator != nil && n.SeqCoordinator.Started() {
		// Releases the chosen sequencer lockout,
		// and stops the background thread but not the redis client.
		n.SeqCoordinator.PrepareForShutdown()
	}
	n.Stack.StopRPC() // does nothing if not running
	if n.Execution.TxPublisher.Started() {
		n.Execution.TxPublisher.StopAndWait()
	}
	if n.DelayedSequencer != nil && n.DelayedSequencer.Started() {
		n.DelayedSequencer.StopAndWait()
	}
	if n.BatchPoster != nil && n.BatchPoster.Started() {
		n.BatchPoster.StopAndWait()
	}
	if n.BroadcastServer != nil && n.BroadcastServer.Started() {
		n.BroadcastServer.StopAndWait()
	}
	if n.BroadcastClients != nil {
		n.BroadcastClients.StopAndWait()
	}
	if n.BlockValidator != nil && n.BlockValidator.Started() {
		n.BlockValidator.StopAndWait()
	}
	if n.Staker != nil {
		n.Staker.StopAndWait()
	}
	if n.StatelessBlockValidator != nil {
		n.StatelessBlockValidator.Stop()
	}
	if n.InboxReader != nil && n.InboxReader.Started() {
		n.InboxReader.StopAndWait()
	}
	if n.L1Reader != nil && n.L1Reader.Started() {
		n.L1Reader.StopAndWait()
	}
	if n.TxStreamer.Started() {
		n.TxStreamer.StopAndWait()
	}
	if n.Execution.ExecEngine.Started() {
		n.Execution.ExecEngine.StopAndWait()
	}
	if n.SeqCoordinator != nil && n.SeqCoordinator.Started() {
		// Just stops the redis client (most other stuff was stopped earlier)
		n.SeqCoordinator.StopAndWait()
	}
	n.Execution.ArbInterface.BlockChain().Stop() // does nothing if not running
	if err := n.Execution.Backend.Stop(); err != nil {
		log.Error("backend stop", "err", err)
	}
	if n.DASLifecycleManager != nil {
		n.DASLifecycleManager.StopAndWaitUntil(2 * time.Second)
	}
	if err := n.Stack.Close(); err != nil {
		log.Error("error on stak close", "err", err)
	}
}

<<<<<<< HEAD
func CreateDefaultStackForTest(dataDir string) (*node.Node, error) {
	stackConf := node.DefaultConfig
	var err error
	stackConf.DataDir = dataDir
	stackConf.HTTPHost = ""
	stackConf.HTTPModules = append(stackConf.HTTPModules, "eth")
	stackConf.P2P.NoDiscovery = true
	stackConf.P2P.ListenAddr = ""

	stack, err := node.New(&stackConf)
	if err != nil {
		return nil, fmt.Errorf("error creating protocol stack: %w", err)
	}
	return stack, nil
=======
func DefaultCacheConfigFor(stack *node.Node, cachingConfig *CachingConfig) *core.CacheConfig {
	baseConf := ethconfig.Defaults
	if cachingConfig.Archive {
		baseConf = ethconfig.ArchiveDefaults
	}

	return &core.CacheConfig{
		TrieCleanLimit:        cachingConfig.TrieCleanCache,
		TrieCleanJournal:      stack.ResolvePath(baseConf.TrieCleanCacheJournal),
		TrieCleanRejournal:    baseConf.TrieCleanCacheRejournal,
		TrieCleanNoPrefetch:   baseConf.NoPrefetch,
		TrieDirtyLimit:        cachingConfig.TrieDirtyCache,
		TrieDirtyDisabled:     cachingConfig.Archive,
		TrieTimeLimit:         cachingConfig.TrieTimeLimit,
		TriesInMemory:         cachingConfig.BlockCount,
		TrieRetention:         cachingConfig.BlockAge,
		SnapshotLimit:         cachingConfig.SnapshotCache,
		Preimages:             baseConf.Preimages,
		SnapshotRestoreMaxGas: cachingConfig.SnapshotRestoreMaxGas,
	}
}

func WriteOrTestGenblock(chainDb ethdb.Database, initData statetransfer.InitDataReader, chainConfig *params.ChainConfig, accountsPerSync uint) error {
	arbstate.RequireHookedGeth()

	EmptyHash := common.Hash{}
	prevHash := EmptyHash
	prevDifficulty := big.NewInt(0)
	blockNumber, err := initData.GetNextBlockNumber()
	if err != nil {
		return err
	}
	storedGenHash := rawdb.ReadCanonicalHash(chainDb, blockNumber)
	timestamp := uint64(0)
	if blockNumber > 0 {
		prevHash = rawdb.ReadCanonicalHash(chainDb, blockNumber-1)
		if prevHash == EmptyHash {
			return fmt.Errorf("block number %d not found in database", chainDb)
		}
		prevHeader := rawdb.ReadHeader(chainDb, prevHash, blockNumber-1)
		if prevHeader == nil {
			return fmt.Errorf("block header for block %d not found in database", chainDb)
		}
		timestamp = prevHeader.Time
	}
	stateRoot, err := arbosState.InitializeArbosInDatabase(chainDb, initData, chainConfig, timestamp, accountsPerSync)
	if err != nil {
		return err
	}

	genBlock := arbosState.MakeGenesisBlock(prevHash, blockNumber, timestamp, stateRoot, chainConfig)
	blockHash := genBlock.Hash()

	if storedGenHash == EmptyHash {
		// chainDb did not have genesis block. Initialize it.
		core.WriteHeadBlock(chainDb, genBlock, prevDifficulty)
		log.Info("wrote genesis block", "number", blockNumber, "hash", blockHash)
	} else if storedGenHash != blockHash {
		return fmt.Errorf("database contains data inconsistent with initialization: database has genesis hash %v but we built genesis hash %v", storedGenHash, blockHash)
	} else {
		log.Info("recreated existing genesis block", "number", blockNumber, "hash", blockHash)
	}

	return nil
}

func TryReadStoredChainConfig(chainDb ethdb.Database) *params.ChainConfig {
	EmptyHash := common.Hash{}

	block0Hash := rawdb.ReadCanonicalHash(chainDb, 0)
	if block0Hash == EmptyHash {
		return nil
	}
	return rawdb.ReadChainConfig(chainDb, block0Hash)
}

func WriteOrTestChainConfig(chainDb ethdb.Database, config *params.ChainConfig) error {
	EmptyHash := common.Hash{}

	block0Hash := rawdb.ReadCanonicalHash(chainDb, 0)
	if block0Hash == EmptyHash {
		return errors.New("block 0 not found")
	}
	storedConfig := rawdb.ReadChainConfig(chainDb, block0Hash)
	if storedConfig == nil {
		rawdb.WriteChainConfig(chainDb, block0Hash, config)
		return nil
	}
	height := rawdb.ReadHeaderNumber(chainDb, rawdb.ReadHeadHeaderHash(chainDb))
	if height == nil {
		return errors.New("non empty chain config but empty chain")
	}
	err := storedConfig.CheckCompatible(config, *height)
	if err != nil {
		return err
	}
	rawdb.WriteChainConfig(chainDb, block0Hash, config)
	return nil
}

func GetBlockChain(chainDb ethdb.Database, cacheConfig *core.CacheConfig, chainConfig *params.ChainConfig, nodeConfig *Config) (*core.BlockChain, error) {
	engine := arbos.Engine{
		IsSequencer: true,
	}

	vmConfig := vm.Config{
		EnablePreimageRecording: false,
	}

	return core.NewBlockChain(chainDb, cacheConfig, chainConfig, engine, vmConfig, shouldPreserveFalse, &nodeConfig.TxLookupLimit)
}

func WriteOrTestBlockChain(chainDb ethdb.Database, cacheConfig *core.CacheConfig, initData statetransfer.InitDataReader, chainConfig *params.ChainConfig, nodeConfig *Config, accountsPerSync uint) (*core.BlockChain, error) {
	err := WriteOrTestGenblock(chainDb, initData, chainConfig, accountsPerSync)
	if err != nil {
		return nil, err
	}
	err = WriteOrTestChainConfig(chainDb, chainConfig)
	if err != nil {
		return nil, err
	}
	return GetBlockChain(chainDb, cacheConfig, chainConfig, nodeConfig)
}

// Don't preserve reorg'd out blocks
func shouldPreserveFalse(_ *types.Header) bool {
	return false
>>>>>>> f1894350
}<|MERGE_RESOLUTION|>--- conflicted
+++ resolved
@@ -560,116 +560,6 @@
 func DangerousConfigAddOptions(prefix string, f *flag.FlagSet) {
 	f.Bool(prefix+".no-l1-listener", DefaultDangerousConfig.NoL1Listener, "DANGEROUS! disables listening to L1. To be used in test nodes only")
 	f.Int64(prefix+".reorg-to-block", DefaultDangerousConfig.ReorgToBlock, "DANGEROUS! forces a reorg to an old block height. To be used for testing only. -1 to disable")
-}
-
-<<<<<<< HEAD
-type WasmConfig struct {
-	RootPath string `koanf:"root-path"`
-}
-
-func WasmConfigAddOptions(prefix string, f *flag.FlagSet) {
-	f.String(prefix+".root-path", DefaultWasmConfig.RootPath, "path to machine folders, each containing wasm files (replay.wasm, wasi_stub.wasm, soft-float.wasm, go_stub.wasm, host_io.wasm, brotli.wasm")
-}
-
-var DefaultWasmConfig = WasmConfig{
-	RootPath: "",
-}
-
-func (w *WasmConfig) FindMachineDir() (string, bool) {
-	var places []string
-
-	if w.RootPath != "" {
-		places = append(places, w.RootPath)
-	} else {
-		// Check the project dir: <project>/arbnode/node.go => ../../target/machines
-		_, thisFile, _, ok := runtime.Caller(0)
-		if !ok {
-			panic("failed to find root path")
-		}
-		projectDir := filepath.Dir(filepath.Dir(thisFile))
-		projectPath := filepath.Join(filepath.Join(projectDir, "target"), "machines")
-		places = append(places, projectPath)
-
-		// Check the working directory: ./machines and ./target/machines
-		workDir, err := os.Getwd()
-		if err != nil {
-			panic(err)
-		}
-		workPath1 := filepath.Join(workDir, "machines")
-		workPath2 := filepath.Join(filepath.Join(workDir, "target"), "machines")
-		places = append(places, workPath1)
-		places = append(places, workPath2)
-
-		// Check above the executable: <binary> => ../../machines
-		execfile, err := os.Executable()
-		if err != nil {
-			panic(err)
-		}
-		execPath := filepath.Join(filepath.Dir(filepath.Dir(execfile)), "machines")
-		places = append(places, execPath)
-
-		// Check the default
-		places = append(places, validator.DefaultNitroMachineConfig.RootPath)
-	}
-
-	for _, place := range places {
-		if _, err := os.Stat(place); err == nil {
-			return place, true
-		}
-	}
-	return "", false
-=======
-type DangerousSequencerConfig struct {
-	NoCoordinator bool `koanf:"no-coordinator"`
-}
-
-var DefaultDangerousSequencerConfig = DangerousSequencerConfig{
-	NoCoordinator: false,
-}
-
-var TestDangerousSequencerConfig = DangerousSequencerConfig{
-	NoCoordinator: true,
-}
-
-func DangerousSequencerConfigAddOptions(prefix string, f *flag.FlagSet) {
-	f.Bool(prefix+".no-coordinator", DefaultDangerousSequencerConfig.NoCoordinator, "DANGEROUS! allows sequencer without coordinator.")
-}
-
-type CachingConfig struct {
-	Archive               bool          `koanf:"archive"`
-	BlockCount            uint64        `koanf:"block-count"`
-	BlockAge              time.Duration `koanf:"block-age"`
-	TrieTimeLimit         time.Duration `koanf:"trie-time-limit"`
-	TrieDirtyCache        int           `koanf:"trie-dirty-cache"`
-	TrieCleanCache        int           `koanf:"trie-clean-cache"`
-	SnapshotCache         int           `koanf:"snapshot-cache"`
-	DatabaseCache         int           `koanf:"database-cache"`
-	SnapshotRestoreMaxGas uint64        `koanf:"snapshot-restore-gas-limit"`
-}
-
-func CachingConfigAddOptions(prefix string, f *flag.FlagSet) {
-	f.Bool(prefix+".archive", DefaultCachingConfig.Archive, "retain past block state")
-	f.Uint64(prefix+".block-count", DefaultCachingConfig.BlockCount, "minimum number of recent blocks to keep in memory")
-	f.Duration(prefix+".block-age", DefaultCachingConfig.BlockAge, "minimum age a block must be to be pruned")
-	f.Duration(prefix+".trie-time-limit", DefaultCachingConfig.TrieTimeLimit, "maximum block processing time before trie is written to hard-disk")
-	f.Int(prefix+".trie-dirty-cache", DefaultCachingConfig.TrieDirtyCache, "amount of memory in megabytes to cache state diffs against disk with (larger cache lowers database growth)")
-	f.Int(prefix+".trie-clean-cache", DefaultCachingConfig.TrieCleanCache, "amount of memory in megabytes to cache unchanged state trie nodes with")
-	f.Int(prefix+".snapshot-cache", DefaultCachingConfig.SnapshotCache, "amount of memory in megabytes to cache state snapshots with")
-	f.Int(prefix+".database-cache", DefaultCachingConfig.DatabaseCache, "amount of memory in megabytes to cache database contents with")
-	f.Uint64(prefix+".snapshot-restore-gas-limit", DefaultCachingConfig.SnapshotRestoreMaxGas, "maximum gas rolled back to recover snapshot")
-}
-
-var DefaultCachingConfig = CachingConfig{
-	Archive:               false,
-	BlockCount:            128,
-	BlockAge:              30 * time.Minute,
-	TrieTimeLimit:         time.Hour,
-	TrieDirtyCache:        1024,
-	TrieCleanCache:        600,
-	SnapshotCache:         400,
-	DatabaseCache:         2048,
-	SnapshotRestoreMaxGas: 300_000_000_000,
->>>>>>> f1894350
 }
 
 type Node struct {
@@ -1328,7 +1218,6 @@
 	}
 }
 
-<<<<<<< HEAD
 func CreateDefaultStackForTest(dataDir string) (*node.Node, error) {
 	stackConf := node.DefaultConfig
 	var err error
@@ -1343,133 +1232,4 @@
 		return nil, fmt.Errorf("error creating protocol stack: %w", err)
 	}
 	return stack, nil
-=======
-func DefaultCacheConfigFor(stack *node.Node, cachingConfig *CachingConfig) *core.CacheConfig {
-	baseConf := ethconfig.Defaults
-	if cachingConfig.Archive {
-		baseConf = ethconfig.ArchiveDefaults
-	}
-
-	return &core.CacheConfig{
-		TrieCleanLimit:        cachingConfig.TrieCleanCache,
-		TrieCleanJournal:      stack.ResolvePath(baseConf.TrieCleanCacheJournal),
-		TrieCleanRejournal:    baseConf.TrieCleanCacheRejournal,
-		TrieCleanNoPrefetch:   baseConf.NoPrefetch,
-		TrieDirtyLimit:        cachingConfig.TrieDirtyCache,
-		TrieDirtyDisabled:     cachingConfig.Archive,
-		TrieTimeLimit:         cachingConfig.TrieTimeLimit,
-		TriesInMemory:         cachingConfig.BlockCount,
-		TrieRetention:         cachingConfig.BlockAge,
-		SnapshotLimit:         cachingConfig.SnapshotCache,
-		Preimages:             baseConf.Preimages,
-		SnapshotRestoreMaxGas: cachingConfig.SnapshotRestoreMaxGas,
-	}
-}
-
-func WriteOrTestGenblock(chainDb ethdb.Database, initData statetransfer.InitDataReader, chainConfig *params.ChainConfig, accountsPerSync uint) error {
-	arbstate.RequireHookedGeth()
-
-	EmptyHash := common.Hash{}
-	prevHash := EmptyHash
-	prevDifficulty := big.NewInt(0)
-	blockNumber, err := initData.GetNextBlockNumber()
-	if err != nil {
-		return err
-	}
-	storedGenHash := rawdb.ReadCanonicalHash(chainDb, blockNumber)
-	timestamp := uint64(0)
-	if blockNumber > 0 {
-		prevHash = rawdb.ReadCanonicalHash(chainDb, blockNumber-1)
-		if prevHash == EmptyHash {
-			return fmt.Errorf("block number %d not found in database", chainDb)
-		}
-		prevHeader := rawdb.ReadHeader(chainDb, prevHash, blockNumber-1)
-		if prevHeader == nil {
-			return fmt.Errorf("block header for block %d not found in database", chainDb)
-		}
-		timestamp = prevHeader.Time
-	}
-	stateRoot, err := arbosState.InitializeArbosInDatabase(chainDb, initData, chainConfig, timestamp, accountsPerSync)
-	if err != nil {
-		return err
-	}
-
-	genBlock := arbosState.MakeGenesisBlock(prevHash, blockNumber, timestamp, stateRoot, chainConfig)
-	blockHash := genBlock.Hash()
-
-	if storedGenHash == EmptyHash {
-		// chainDb did not have genesis block. Initialize it.
-		core.WriteHeadBlock(chainDb, genBlock, prevDifficulty)
-		log.Info("wrote genesis block", "number", blockNumber, "hash", blockHash)
-	} else if storedGenHash != blockHash {
-		return fmt.Errorf("database contains data inconsistent with initialization: database has genesis hash %v but we built genesis hash %v", storedGenHash, blockHash)
-	} else {
-		log.Info("recreated existing genesis block", "number", blockNumber, "hash", blockHash)
-	}
-
-	return nil
-}
-
-func TryReadStoredChainConfig(chainDb ethdb.Database) *params.ChainConfig {
-	EmptyHash := common.Hash{}
-
-	block0Hash := rawdb.ReadCanonicalHash(chainDb, 0)
-	if block0Hash == EmptyHash {
-		return nil
-	}
-	return rawdb.ReadChainConfig(chainDb, block0Hash)
-}
-
-func WriteOrTestChainConfig(chainDb ethdb.Database, config *params.ChainConfig) error {
-	EmptyHash := common.Hash{}
-
-	block0Hash := rawdb.ReadCanonicalHash(chainDb, 0)
-	if block0Hash == EmptyHash {
-		return errors.New("block 0 not found")
-	}
-	storedConfig := rawdb.ReadChainConfig(chainDb, block0Hash)
-	if storedConfig == nil {
-		rawdb.WriteChainConfig(chainDb, block0Hash, config)
-		return nil
-	}
-	height := rawdb.ReadHeaderNumber(chainDb, rawdb.ReadHeadHeaderHash(chainDb))
-	if height == nil {
-		return errors.New("non empty chain config but empty chain")
-	}
-	err := storedConfig.CheckCompatible(config, *height)
-	if err != nil {
-		return err
-	}
-	rawdb.WriteChainConfig(chainDb, block0Hash, config)
-	return nil
-}
-
-func GetBlockChain(chainDb ethdb.Database, cacheConfig *core.CacheConfig, chainConfig *params.ChainConfig, nodeConfig *Config) (*core.BlockChain, error) {
-	engine := arbos.Engine{
-		IsSequencer: true,
-	}
-
-	vmConfig := vm.Config{
-		EnablePreimageRecording: false,
-	}
-
-	return core.NewBlockChain(chainDb, cacheConfig, chainConfig, engine, vmConfig, shouldPreserveFalse, &nodeConfig.TxLookupLimit)
-}
-
-func WriteOrTestBlockChain(chainDb ethdb.Database, cacheConfig *core.CacheConfig, initData statetransfer.InitDataReader, chainConfig *params.ChainConfig, nodeConfig *Config, accountsPerSync uint) (*core.BlockChain, error) {
-	err := WriteOrTestGenblock(chainDb, initData, chainConfig, accountsPerSync)
-	if err != nil {
-		return nil, err
-	}
-	err = WriteOrTestChainConfig(chainDb, chainConfig)
-	if err != nil {
-		return nil, err
-	}
-	return GetBlockChain(chainDb, cacheConfig, chainConfig, nodeConfig)
-}
-
-// Don't preserve reorg'd out blocks
-func shouldPreserveFalse(_ *types.Header) bool {
-	return false
->>>>>>> f1894350
 }