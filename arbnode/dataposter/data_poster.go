--- conflicted
+++ resolved
@@ -432,13 +432,8 @@
 
 const minWait = time.Second * 10
 
-<<<<<<< HEAD
-// Tries tu acquire redis lock, updates balance and nonce,
+// Tries to acquire redis lock, updates balance and nonce,
 func (p *DataPoster) Start(ctxIn context.Context) {
-=======
-// Tries to acquire redis lock, updates balance and nonce,
-func (p *DataPoster[Meta]) Start(ctxIn context.Context) {
->>>>>>> 3fb0dd59
 	p.StopWaiter.Start(ctxIn, p)
 	p.CallIteratively(func(ctx context.Context) time.Duration {
 		p.mutex.Lock()
