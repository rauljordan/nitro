--- conflicted
+++ resolved
@@ -128,17 +128,10 @@
 		if err != nil {
 			return nil, err
 		}
-<<<<<<< HEAD
 	case initConfig.UseDBStorage:
-		storage := dbstorage.New(db, func() storage.EncoderDecoderInterface { return &storage.EncoderDecoder{} })
-		if config().Dangerous.ClearDBStorage {
+		storage := dbstorage.New(opts.Database, func() storage.EncoderDecoderInterface { return &storage.EncoderDecoder{} })
+		if initConfig.Dangerous.ClearDBStorage {
 			if err := storage.PruneAll(ctx); err != nil {
-=======
-	case initConfig.UseLevelDB:
-		ldb := leveldb.New(opts.Database, func() storage.EncoderDecoderInterface { return &storage.EncoderDecoder{} })
-		if initConfig.Dangerous.ClearLevelDB {
-			if err := ldb.PruneAll(ctx); err != nil {
->>>>>>> 01e37ecb
 				return nil, err
 			}
 		}
