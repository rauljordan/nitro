--- conflicted
+++ resolved
@@ -43,11 +43,11 @@
 type TransactionStreamer struct {
 	stopwaiter.StopWaiter
 
-	db            ethdb.Database
-	bc            *core.BlockChain
-	chainId       uint64
-	fatalErrChan  chan<- error
-	configFetcher TransactionStreamerConfigFetcher
+	db           ethdb.Database
+	bc           *core.BlockChain
+	chainId      uint64
+	fatalErrChan chan<- error
+	config       TransactionStreamerConfigFetcher
 
 	insertionMutex            sync.Mutex // cannot be acquired while reorgMutex or createBlocksMutex is held
 	createBlocksMutex         sync.Mutex // cannot be acquired while reorgMutex is held
@@ -68,7 +68,6 @@
 	latestMessage              *arbos.L1IncomingMessage
 	newBlockNotifier           chan struct{}
 	reorgSequencing            *arbos.SequencingHooks
-	maxReorgResequenceDepth    int64
 
 	coordinator     *SeqCoordinator
 	broadcastServer *broadcaster.Broadcaster
@@ -77,17 +76,20 @@
 }
 
 type TransactionStreamerConfig struct {
-	MaxBroadcastQueueSize int `koanf:"max-broadcaster-queue-size"`
+	MaxBroadcastQueueSize   int   `koanf:"max-broadcaster-queue-size"`
+	MaxReorgResequenceDepth int64 `koanf:"max-reorg-resequence-depth"`
 }
 
 type TransactionStreamerConfigFetcher func() *TransactionStreamerConfig
 
 var DefaultTransactionStreamerConfig = TransactionStreamerConfig{
-	MaxBroadcastQueueSize: 10_000,
+	MaxBroadcastQueueSize:   10_000,
+	MaxReorgResequenceDepth: 128 * 1024,
 }
 
 func TransactionStreamerConfigAddOptions(prefix string, f *flag.FlagSet) {
 	f.Int(prefix+".max-broadcaster-queue-size", DefaultTransactionStreamerConfig.MaxBroadcastQueueSize, "maximum cache of pending broadcaster messages")
+	f.Int64(prefix+".max-reorg-resequence-depth", DefaultTransactionStreamerConfig.MaxReorgResequenceDepth, "maximum number of messages to attempt to resequence on reorg (0 = never resequence, -1 = always resequence)")
 }
 
 func NewTransactionStreamer(
@@ -95,19 +97,9 @@
 	bc *core.BlockChain,
 	broadcastServer *broadcaster.Broadcaster,
 	fatalErrChan chan<- error,
-	configFetcher TransactionStreamerConfigFetcher,
+	config TransactionStreamerConfigFetcher,
 ) (*TransactionStreamer, error) {
 	inbox := &TransactionStreamer{
-<<<<<<< HEAD
-		db:                      db,
-		bc:                      bc,
-		newMessageNotifier:      make(chan struct{}, 1),
-		newBlockNotifier:        make(chan struct{}, 1),
-		broadcastServer:         broadcastServer,
-		chainId:                 bc.Config().ChainID.Uint64(),
-		fatalErrChan:            fatalErrChan,
-		maxReorgResequenceDepth: 128 * 1024, // TODO make this configurable
-=======
 		db:                 db,
 		bc:                 bc,
 		newMessageNotifier: make(chan struct{}, 1),
@@ -115,8 +107,7 @@
 		broadcastServer:    broadcastServer,
 		chainId:            bc.Config().ChainID.Uint64(),
 		fatalErrChan:       fatalErrChan,
-		configFetcher:      configFetcher,
->>>>>>> bbafdae9
+		config:             config,
 	}
 	err := inbox.cleanupInconsistentState()
 	if err != nil {
@@ -219,21 +210,27 @@
 	}
 	var oldMessages []*arbstate.MessageWithMetadata
 	if s.reorgSequencing != nil {
-		oldMsgCount, err := s.GetMessageCount()
+		targetMsgCount, err := s.GetMessageCount()
 		if err != nil {
 			return nil, err
 		}
-		removingMessages := oldMsgCount - count
-		if s.maxReorgResequenceDepth < 0 || count+arbutil.MessageIndex(s.maxReorgResequenceDepth) >= oldMsgCount {
-			for i := count; i < oldMsgCount; i++ {
-				oldMessage, err := s.GetMessage(i)
-				if err != nil {
-					return nil, err
-				}
-				oldMessages = append(oldMessages, oldMessage)
-			}
-		} else {
-			log.Error("unable to re-sequence old messages because there are too many", "removingMessages", removingMessages, "maxReorgResequenceDepth", s.maxReorgResequenceDepth)
+		config := s.config()
+		maxResequenceMsgCount := count + arbutil.MessageIndex(config.MaxReorgResequenceDepth)
+		if config.MaxReorgResequenceDepth >= 0 && maxResequenceMsgCount < targetMsgCount {
+			log.Error(
+				"unable to re-sequence all old messages because there are too many",
+				"reorgingToCount", count,
+				"removingMessages", targetMsgCount-count,
+				"maxReorgResequenceDepth", config.MaxReorgResequenceDepth,
+			)
+			targetMsgCount = maxResequenceMsgCount
+		}
+		for i := count; i < targetMsgCount; i++ {
+			oldMessage, err := s.GetMessage(i)
+			if err != nil {
+				return nil, err
+			}
+			oldMessages = append(oldMessages, oldMessage)
 		}
 	}
 	atomic.AddUint32(&s.reorgPending, 1)
@@ -387,7 +384,7 @@
 			s.broadcasterQueuedMessagesActiveReorg = feedReorg
 		} else if broadcasterQueuedMessagesPos+arbutil.MessageIndex(len(s.broadcasterQueuedMessages)) == broadcastStartPos {
 			// Feed messages can be added directly to end of cache
-			maxQueueSize := s.configFetcher().MaxBroadcastQueueSize
+			maxQueueSize := s.config().MaxBroadcastQueueSize
 			if maxQueueSize == 0 || len(s.broadcasterQueuedMessages) <= maxQueueSize {
 				s.broadcasterQueuedMessages = append(s.broadcasterQueuedMessages, messages...)
 			}
@@ -470,27 +467,8 @@
 		prevDelayedRead = prevMsg.DelayedMessagesRead
 	}
 
-<<<<<<< HEAD
-	reorgBlockNum, err := s.MessageCountToBlockNumber(pos)
-	if err != nil {
-		return err
-	}
-	shouldResequence := s.maxReorgResequenceDepth < 0 || s.bc.CurrentBlock().Header().Number.Int64()+s.maxReorgResequenceDepth >= reorgBlockNum
-
-	dontReorgAfter := len(messages)
-	afterCount := pos + arbutil.MessageIndex(len(messages))
-	broadcasterQueuedMessagesPos := arbutil.MessageIndex(atomic.LoadUint64(&s.broadcasterQueuedMessagesPos))
-	if afterCount >= broadcasterQueuedMessagesPos {
-		if int(afterCount-broadcasterQueuedMessagesPos) < len(messages) {
-			messages = append(messages, s.broadcasterQueuedMessages[afterCount-broadcasterQueuedMessagesPos:]...)
-		}
-		s.broadcasterQueuedMessages = s.broadcasterQueuedMessages[:0]
-		atomic.StoreUint64(&s.broadcasterQueuedMessagesPos, 0)
-	}
-=======
 	return prevDelayedRead, nil
 }
->>>>>>> bbafdae9
 
 // skipDuplicateMessages removes any duplicate messages that are already in database and
 // triggers reorg if message doesn't match what is stored in database.
@@ -618,6 +596,13 @@
 	messagesAfterPos := messageStartPos + arbutil.MessageIndex(len(messages))
 	broadcastStartPos := arbutil.MessageIndex(atomic.LoadUint64(&s.broadcasterQueuedMessagesPos))
 
+	startBlockNum, err := s.MessageCountToBlockNumber(messageStartPos)
+	if err != nil {
+		return err
+	}
+	config := s.config()
+	shouldResequence := config.MaxReorgResequenceDepth < 0 || s.bc.CurrentBlock().Header().Number.Int64()+config.MaxReorgResequenceDepth >= startBlockNum
+
 	prevDelayedRead, err := s.getPrevPrevDelayedRead(messageStartPos)
 	if err != nil {
 		return err
@@ -675,44 +660,32 @@
 		}
 	}
 
-<<<<<<< HEAD
-	if reorg {
-		if force {
-			batch := s.db.NewBatch()
-			oldMessages, err := s.reorgToInternal(batch, pos)
-			if err != nil {
-				return err
-			}
-			err = batch.Write()
-			if err != nil {
-				return err
-			}
-			if len(oldMessages) > 0 {
-				if shouldResequence {
-					// Run this code after we've written the new messages at the end of this function
-					defer func() {
-						// The context is only necessary for batch fetching,
-						// which will no longer be necessary with the batch posting report refactor.
-						err := s.createBlocks(context.TODO())
-						if err != nil {
-							log.Error("unable to create block after reorg", "err", err)
-							return
-						}
-						s.resequenceReorgedMessages(oldMessages)
-					}()
-				} else {
-					log.Error("unable to re-sequence old messages because block production was not caught up")
-				}
-			}
-		} else {
-			return errors.New("reorg required but not allowed")
-=======
 	if confirmedReorg {
 		reorgBatch := s.db.NewBatch()
-		err = s.reorgToInternal(reorgBatch, messageStartPos)
+		oldMessages, err := s.reorgToInternal(reorgBatch, messageStartPos)
 		if err != nil {
 			return err
->>>>>>> bbafdae9
+		}
+		err = reorgBatch.Write()
+		if err != nil {
+			return err
+		}
+		if len(oldMessages) > 0 {
+			if shouldResequence {
+				// Run this code after we've written the new messages at the end of this function
+				defer func() {
+					// The context is only necessary for batch fetching,
+					// which will no longer be necessary with the batch posting report refactor.
+					err := s.createBlocks(context.TODO())
+					if err != nil {
+						log.Error("unable to create block after reorg", "err", err)
+						return
+					}
+					s.resequenceReorgedMessages(oldMessages)
+				}()
+			} else {
+				log.Error("unable to re-sequence old messages because block production was not caught up")
+			}
 		}
 		err = reorgBatch.Write()
 		if err != nil {
