--- conflicted
+++ resolved
@@ -53,12 +53,8 @@
 }
 
 type S3StorageService struct {
-<<<<<<< HEAD
-	s3Config            genericconf.S3Config
 	client              *s3.Client
-=======
 	bucket              string
->>>>>>> 973c4762
 	uploader            S3Uploader
 	downloader          S3Downloader
 	discardAfterTimeout bool
@@ -70,12 +66,8 @@
 		Credentials: aws.NewCredentialsCache(credentials.NewStaticCredentialsProvider(config.AccessKey, config.SecretKey, "")),
 	})
 	return &S3StorageService{
-<<<<<<< HEAD
-		s3Config:            s3Config,
 		client:              client,
-=======
 		bucket:              config.Bucket,
->>>>>>> 973c4762
 		uploader:            manager.NewUploader(client),
 		downloader:          manager.NewDownloader(client),
 		discardAfterTimeout: config.DiscardAfterTimeout,
@@ -125,14 +117,10 @@
 }
 
 func (s3s *S3StorageService) String() string {
-<<<<<<< HEAD
-	return fmt.Sprintf("S3StorageService(:%v)", s3s.s3Config)
+	return fmt.Sprintf("S3StorageService(:%s)", s3s.bucket)
 }
 
 func (s3s *S3StorageService) HealthCheck(ctx context.Context) error {
-	_, err := s3s.client.HeadBucket(ctx, &s3.HeadBucketInput{Bucket: aws.String(s3s.s3Config.Bucket)})
+	_, err := s3s.client.HeadBucket(ctx, &s3.HeadBucketInput{Bucket: aws.String(s3s.bucket)})
 	return err
-=======
-	return fmt.Sprintf("S3StorageService(:%s)", s3s.bucket)
->>>>>>> 973c4762
 }