use eyre::{Context, Result};
use fnv::{FnvHashMap as HashMap, FnvHashSet as HashSet};
use prover::machine::{InboxIdentifier, MachineStatus};
use prover::parse_binary;
use prover::{machine::GlobalState, utils::Bytes32};
use prover::{machine::Machine, wavm::Opcode};
use serde::Serialize;
use sha3::{Digest, Keccak256};
use std::io::BufWriter;
use std::{
    fs::File,
    io::{BufReader, ErrorKind, Read, Write},
    path::{Path, PathBuf},
};
use structopt::StructOpt;

#[derive(StructOpt)]
#[structopt(name = "arbitrator-prover")]
struct Opts {
    binary: PathBuf,
    #[structopt(short, long)]
    libraries: Vec<PathBuf>,
    #[structopt(short, long)]
    output: Option<PathBuf>,
    #[structopt(short = "b", long)]
    proving_backoff: bool,
    #[structopt(long)]
    allow_hostapi: bool,
    #[structopt(long)]
    inbox_add_stub_headers: bool,
    #[structopt(long)]
    always_merkleize: bool,
    /// profile output instead of generting proofs
    #[structopt(short = "p", long)]
    profile_run: bool,
    /// simple summary of hot opcodes
    #[structopt(long)]
    profile_sum_opcodes: bool,
    /// simple summary of hot functions
    #[structopt(long)]
    profile_sum_funcs: bool,
    /// profile written in "folded" format (use as input for e.g. inferno-flamegraph)
    #[structopt(long)]
    profile_output: Option<PathBuf>,
    #[structopt(short = "i", long, default_value = "1")]
    proving_interval: u64,
    #[structopt(long, default_value = "0")]
    delayed_inbox_position: u64,
    #[structopt(long, default_value = "0")]
    inbox_position: u64,
    #[structopt(long, default_value = "0")]
    position_within_message: u64,
    #[structopt(long)]
    last_block_hash: Option<String>,
    #[structopt(long)]
    last_send_root: Option<String>,
    #[structopt(long)]
    inbox: Vec<PathBuf>,
    #[structopt(long)]
    delayed_inbox: Vec<PathBuf>,
    #[structopt(long)]
    preimages: Option<PathBuf>,
    /// Require that the machine end in the Finished state
    #[structopt(long)]
    require_success: bool,
    /// Output the initial WAVM module root hash and exit
    #[structopt(long)]
    output_module_root: bool,
}

#[derive(Serialize)]
struct ProofInfo {
    before: String,
    proof: String,
    after: String,
}

fn parse_size_delim(path: &Path) -> Result<Vec<Vec<u8>>> {
    let mut file = BufReader::new(File::open(path)?);
    let mut contents = Vec::new();
    loop {
        let mut size_buf = [0u8; 8];
        match file.read_exact(&mut size_buf) {
            Ok(()) => {}
            Err(e) if e.kind() == ErrorKind::UnexpectedEof => break,
            Err(e) => return Err(e.into()),
        }
        let size = u64::from_le_bytes(size_buf) as usize;
        let mut buf = vec![0u8; size];
        file.read_exact(&mut buf)?;
        contents.push(buf);
    }
    Ok(contents)
}

fn file_with_stub_header(path: &Path, headerlength: usize) -> Result<Vec<u8>> {
    let mut msg = vec![0u8; headerlength];
    File::open(path).unwrap().read_to_end(&mut msg)?;
    Ok(msg)
}

fn decode_hex_arg(arg: &Option<String>, name: &str) -> Result<Bytes32> {
    if let Some(arg) = arg {
        let mut arg = arg.as_str();
        if arg.starts_with("0x") {
            arg = &arg[2..];
        }
        let mut bytes32 = Bytes32::default();
        hex::decode_to_slice(arg, &mut bytes32.0)
            .wrap_err_with(|| format!("failed to parse {} contents", name))?;
        Ok(bytes32)
    } else {
        Ok(Bytes32::default())
    }
}

#[derive(Debug, Default, Copy, Clone, PartialEq, Eq)]
struct SimpleProfile {
    count: u64,
    total_cycles: u64,
    local_cycles: u64,
}

fn main() -> Result<()> {
    let opts = Opts::from_args();

    let mut libraries = Vec::new();
    for lib in &opts.libraries {
        libraries.push(parse_binary(lib)?);
    }
    let main_mod = parse_binary(&opts.binary)?;

    let mut inbox_contents = HashMap::default();
    let mut inbox_position = opts.inbox_position;
    let mut delayed_position = opts.delayed_inbox_position;
    let inbox_header_len;
    let delayed_header_len;
    if opts.inbox_add_stub_headers {
        inbox_header_len = 40;
        delayed_header_len = 161;
    } else {
        inbox_header_len = 0;
        delayed_header_len = 0;
    }

    for path in opts.inbox {
        inbox_contents.insert(
            (InboxIdentifier::Sequencer, inbox_position),
            file_with_stub_header(&path, inbox_header_len)?,
        );
        println!("read file {:?} to seq. inbox {}", &path, inbox_position);
        inbox_position += 1;
    }
    for path in opts.delayed_inbox {
        inbox_contents.insert(
            (InboxIdentifier::Delayed, delayed_position),
            file_with_stub_header(&path, delayed_header_len)?,
        );
        delayed_position += 1;
    }

    let mut preimages = HashMap::default();
    if let Some(path) = opts.preimages {
        preimages = parse_size_delim(&path)?
            .into_iter()
            .map(|b| {
                let mut hasher = Keccak256::new();
                hasher.update(&b);
                (hasher.finalize().into(), b)
            })
            .collect();
    }

    let last_block_hash = decode_hex_arg(&opts.last_block_hash, "--last-block-hash")?;
    let last_send_root = decode_hex_arg(&opts.last_send_root, "--last-send-root")?;

    let global_state = GlobalState {
        u64_vals: [opts.inbox_position, opts.position_within_message],
        bytes32_vals: [last_block_hash, last_send_root],
    };

    let mut mach = Machine::from_binary(
        libraries.clone(),
        main_mod.clone(),
        opts.always_merkleize,
        opts.allow_hostapi,
        global_state,
        inbox_contents,
        preimages,
<<<<<<< HEAD
    );
    if opts.output_module_root {
        println!("{}", mach.get_modules_root());
        return Ok(());
    }

=======
    )?;
>>>>>>> dfcf2791
    println!("Starting machine hash: {}", mach.hash());

    let mut proofs: Vec<ProofInfo> = Vec::new();
    let mut seen_states = HashSet::default();
    let mut opcode_counts: HashMap<Opcode, usize> = HashMap::default();
    let mut opcode_profile: HashMap<Opcode, SimpleProfile> = HashMap::default();
    let mut func_profile: HashMap<(usize, usize), SimpleProfile> = HashMap::default();
    let mut func_stack: Vec<(usize, usize, SimpleProfile)> = Vec::default();
    let mut backtrace_stack: Vec<(usize, usize)> = Vec::default();
    let mut cycles_measured_total: u64 = 0;
    let mut profile_backtrace_counts: HashMap<Vec<(usize, usize)>, u64> = HashMap::default();
    let cycles_bigloop_start: u64;
    let cycles_bigloop_end: u64;
    #[cfg(target_arch = "x86_64")]
    unsafe {
        cycles_bigloop_start = core::arch::x86_64::_rdtsc();
    }
    while !mach.is_halted() {
        let next_inst = mach.get_next_instruction().unwrap();
        let next_opcode = next_inst.opcode;
        if opts.proving_backoff {
            let count_entry = opcode_counts.entry(next_opcode).or_insert(0);
            *count_entry += 1;
            let count = *count_entry;
            // Apply an exponential backoff to how often to prove an instruction;
            let prove =
                count < 5 || (count < 25 && count % 5 == 0) || (count < 125 && count % 25 == 0);
            if !prove {
                mach.step();
                continue;
            }
        }
        if opts.profile_run {
            let start: u64;
            let end: u64;
            let pc = mach.get_pc().unwrap();
            #[cfg(target_arch = "x86_64")]
            unsafe {
                start = core::arch::x86_64::_rdtsc();
            }
            mach.step();
            #[cfg(target_arch = "x86_64")]
            unsafe {
                end = core::arch::x86_64::_rdtsc();
            }
            #[cfg(not(target_arch = "x86_64"))]
            {
                start = 0;
                end = 1;
            }
            let profile_time = end - start;

            cycles_measured_total += profile_time;

            if opts.profile_sum_opcodes {
                let opprofile = opcode_profile.entry(next_opcode).or_default();
                opprofile.count += 1;
                opprofile.total_cycles += profile_time;
            }

            if pc.inst == 0 {
                func_stack.push((pc.module, pc.func, SimpleProfile::default()));
                backtrace_stack.push((pc.module, pc.func));
            }
            let this_func_profile = &mut func_stack.last_mut().unwrap().2;
            this_func_profile.count += 1;
            this_func_profile.total_cycles += profile_time;
            this_func_profile.local_cycles += profile_time;
            if next_opcode == Opcode::Return {
                let (module, func, profile) = func_stack.pop().unwrap();

                if opts.profile_sum_funcs {
                    if let Some(parent_func) = &mut func_stack.last_mut() {
                        parent_func.2.count += profile.count;
                        parent_func.2.total_cycles += profile.total_cycles;
                    }
                    let func_profile_entry = func_profile.entry((module, func)).or_default();
                    func_profile_entry.count += profile.count;
                    func_profile_entry.total_cycles += profile.total_cycles;
                    func_profile_entry.local_cycles += profile.local_cycles;
                }

                if opts.profile_output.is_some() {
                    *profile_backtrace_counts
                        .entry(backtrace_stack.clone())
                        .or_default() += profile.local_cycles;
                }
                backtrace_stack.pop();
            }
        } else {
            println!("Machine stack: {:?}", mach.get_data_stack());
            print!(
                "Generating proof \x1b[36m#{}\x1b[0m (inst \x1b[36m#{}\x1b[0m) of opcode \x1b[32m{:?}\x1b[0m with data 0x{:x}",
                proofs.len(),
                mach.get_steps(),
                next_opcode,
                next_inst.argument_data,
            );
            std::io::stdout().flush().unwrap();
            let before = mach.hash();
            if !seen_states.insert(before) {
                break;
            }
            let proof = mach.serialize_proof();
            mach.step();
            let after = mach.hash();
            println!(" - done");
            proofs.push(ProofInfo {
                before: before.to_string(),
                proof: hex::encode(proof),
                after: after.to_string(),
            });
            mach.step_n(opts.proving_interval.saturating_sub(1));
        }
    }
    #[cfg(target_arch = "x86_64")]
    unsafe {
        cycles_bigloop_end = core::arch::x86_64::_rdtsc();
    }
    #[cfg(not(target_arch = "x86_64"))]
    {
        cycles_bigloop_start = 0;
        cycles_bigloop_end = 0;
    }

    let cycles_bigloop = cycles_bigloop_end - cycles_bigloop_start;

    if proofs.len() > 0 && mach.is_halted() {
        let hash = mach.hash();
        proofs.push(ProofInfo {
            before: hash.to_string(),
            proof: hex::encode(mach.serialize_proof()),
            after: hash.to_string(),
        });
    }

    println!("End machine status: {:?}", mach.get_status());
    println!("End machine hash: {}", mach.hash());
    println!("End machine stack: {:?}", mach.get_data_stack());
    println!("End machine backtrace:");
    for (module, func, pc) in mach.get_backtrace() {
        let func = rustc_demangle::demangle(&func);
        println!(
            "  {} \x1b[32m{}\x1b[0m @ \x1b[36m{}\x1b[0m",
            module, func, pc
        );
    }
    let output = mach.get_stdio_output();
    println!("End machine output:");
    let stdout = std::io::stdout();
    let mut stdout = stdout.lock();
    stdout
        .write_all(output)
        .expect("Failed to write machine output to stdout");

    if let Some(out) = opts.output {
        let out = File::create(out)?;
        serde_json::to_writer_pretty(out, &proofs)?;
    }

    if opts.profile_run {
        let mut sum = SimpleProfile::default();
        while let Some((module, func, profile)) = func_stack.pop() {
            sum.total_cycles += profile.total_cycles;
            sum.count += profile.count;
            let entry = func_profile
                .entry((module, func))
                .or_insert(SimpleProfile::default());
            entry.count += sum.count;
            entry.total_cycles += sum.total_cycles;
            entry.local_cycles += profile.local_cycles;
        }

        println!(
            "Total cycles measured {} out of {} in loop ({}%)",
            cycles_measured_total,
            cycles_bigloop,
            (cycles_measured_total as f64) * 100.0 / (cycles_bigloop as f64)
        );

        if opts.profile_sum_opcodes {
            println!("\n===Operations:");
            let mut ops_vector: Vec<_> = opcode_profile.iter().collect();
            ops_vector.sort_by(|a, b| b.1.total_cycles.cmp(&a.1.total_cycles));
            let mut printed = 0;
            for (opcode, profile) in ops_vector {
                println!(
                    "Opcode {:?}: steps: {} cycles: {} ({}%)",
                    opcode,
                    profile.count,
                    profile.total_cycles,
                    (profile.total_cycles as f64) * 100.0 / (cycles_measured_total as f64),
                );
                printed += 1;
                if printed > 20 {
                    break;
                }
            }
        }

        let opts_binary = opts.binary;
        let opts_libraries = opts.libraries;
        let format_pc = |module_num: usize, func_num: usize| -> (String, String) {
            let names = match mach.get_module_names(module_num) {
                Some(n) => n,
                None => {
                    return (
                        format!("[unknown {}]", module_num),
                        format!("[unknown {}]", func_num),
                    );
                }
            };
            let module_name: String;
            let mut name: String;
            if module_num == 0 {
                module_name = names.module.clone();
            } else if module_num == &libraries.len() + 1 {
                module_name = opts_binary
                    .file_name()
                    .unwrap()
                    .to_str()
                    .unwrap()
                    .to_string();
            } else {
                module_name = opts_libraries[module_num - 1]
                    .file_name()
                    .unwrap()
                    .to_str()
                    .unwrap()
                    .to_string();
            }
            let func_idx = func_num as u32;
            name = names
                .functions
                .get(&func_idx)
                .cloned()
                .unwrap_or_else(|| format!("[unknown {}]", func_idx));
            name = rustc_demangle::demangle(&name).to_string();
            (module_name, name)
        };

        if opts.profile_sum_funcs {
            println!("\n===Functions:");
            let mut func_vector: Vec<_> = func_profile.iter().collect();
            func_vector.sort_by(|a, b| b.1.total_cycles.cmp(&a.1.total_cycles));
            let mut printed = 0;
            for (&(module_num, func), profile) in func_vector {
                let (name, module_name) = format_pc(module_num, func);
                let percent =
                    (profile.total_cycles as f64) * 100.0 / (cycles_measured_total as f64);
                println!(
                    "module {}: function: {} {} steps: {} cycles: {} ({}%)",
                    module_name, func, name, profile.count, profile.total_cycles, percent,
                );
                printed += 1;
                if printed > 20 && percent < 3.0 {
                    break;
                }
            }
        }

        if let Some(out) = opts.profile_output {
            let mut out = BufWriter::new(File::create(out)?);
            for (backtrace, count) in profile_backtrace_counts {
                let mut path = String::new();
                let mut last_module = None;
                for (module, func) in backtrace {
                    let (module_name, func_name) = format_pc(module, func);
                    if last_module != Some(module) {
                        path += "[module] ";
                        path += &module_name;
                        path += ";";
                        last_module = Some(module);
                    }
                    path += &func_name;
                    path += ";";
                }
                path.pop(); // remove trailing ';'
                write!(out, "{} {}\n", path, count)?;
            }
            out.flush()?;
        }
    }

    if opts.require_success && mach.get_status() != MachineStatus::Finished {
        std::process::exit(1);
    }

    Ok(())
}<|MERGE_RESOLUTION|>--- conflicted
+++ resolved
@@ -187,16 +187,12 @@
         global_state,
         inbox_contents,
         preimages,
-<<<<<<< HEAD
-    );
+    )?;
     if opts.output_module_root {
         println!("{}", mach.get_modules_root());
         return Ok(());
     }
 
-=======
-    )?;
->>>>>>> dfcf2791
     println!("Starting machine hash: {}", mach.hash());
 
     let mut proofs: Vec<ProofInfo> = Vec::new();
