// Copyright 2021-2022, Offchain Labs, Inc.
// For license information, see https://github.com/nitro/blob/master/LICENSE

//go:build redistest
// +build redistest

package arbtest

import (
	"context"
	"errors"
	"fmt"
	"math/big"
	"testing"
	"time"

	"github.com/go-redis/redis/v8"

	"github.com/ethereum/go-ethereum/common"
	"github.com/ethereum/go-ethereum/params"

	"github.com/offchainlabs/nitro/arbnode"
	"github.com/offchainlabs/nitro/arbos"
	"github.com/offchainlabs/nitro/arbstate"
	"github.com/offchainlabs/nitro/arbutil"
	"github.com/offchainlabs/nitro/util/redisutil"
)

func initRedisForTest(t *testing.T, ctx context.Context, redisUrl string, nodeNames []string) {
	var priorities string

	redisClient, err := redisutil.RedisClientFromURL(redisUrl)
	Require(t, err)
	defer redisClient.Close()

	for _, name := range nodeNames {
		priorities = priorities + name + ","
		redisClient.Del(ctx, redisutil.LIVELINESS_KEY_PREFIX+name)
	}
	priorities = priorities[:len(priorities)-1] // remove last ","
	Require(t, redisClient.Set(ctx, redisutil.PRIORITIES_KEY, priorities, time.Duration(0)).Err())
	for msg := 0; msg < 1000; msg++ {
		redisClient.Del(ctx, fmt.Sprintf("%s%d", redisutil.MESSAGE_KEY_PREFIX, msg))
	}
	redisClient.Del(ctx, redisutil.CHOSENSEQ_KEY, redisutil.MSG_COUNT_KEY)
}

func TestRedisSeqCoordinatorPriorities(t *testing.T) {
	ctx, cancel := context.WithCancel(context.Background())
	defer cancel()

	nodeConfig := arbnode.ConfigDefaultL2Test()
	nodeConfig.SeqCoordinator.Enable = true
	nodeConfig.SeqCoordinator.RedisUrl = redisutil.GetTestRedisURL(t)

	l2Info := NewArbTestInfo(t, params.ArbitrumDevTestChainConfig().ChainID)

	// stdio protocol makes sure forwarder initialization doesn't fail
	nodeNames := []string{"stdio://A", "stdio://B", "stdio://C", "stdio://D", "stdio://E"}

	nodes := make([]*arbnode.Node, len(nodeNames))

	// init DB to known state
	initRedisForTest(t, ctx, nodeConfig.SeqCoordinator.RedisUrl, nodeNames)

	createStartNode := func(nodeNum int) {
		nodeConfig.SeqCoordinator.MyUrlImpl = nodeNames[nodeNum]
		_, node, _ := CreateTestL2WithConfig(t, ctx, l2Info, nodeConfig, false)
		nodes[nodeNum] = node
	}

	trySequencing := func(nodeNum int) bool {
		node := nodes[nodeNum]
		curMsgs, err := node.TxStreamer.GetMessageCountSync()
		Require(t, err)
		emptyMessage := arbstate.MessageWithMetadata{
			Message: &arbos.L1IncomingMessage{
				Header: &arbos.L1IncomingMessageHeader{
					Kind:        0,
					Poster:      common.Address{},
					BlockNumber: 0,
					Timestamp:   0,
					RequestId:   &common.Hash{},
					L1BaseFee:   common.Big0,
				},
				L2msg: nil,
			},
			DelayedMessagesRead: 1,
		}
<<<<<<< HEAD
		err = node.n.SeqCoordinator.SequencingMessage(curMsgs, &emptyMessage, false)
=======
		err = node.SeqCoordinator.SequencingMessage(curMsgs, &emptyMessage)
>>>>>>> caa7a9c6
		if errors.Is(err, arbnode.ErrRetrySequencer) {
			return false
		}
		Require(t, err)
		Require(t, node.TxStreamer.AddMessages(curMsgs, false, []arbstate.MessageWithMetadata{emptyMessage}))
		return true
	}

	// node(n) has higher prio than node(n+1), so should be impossible for more than one to succeed
	trySequencingEverywhere := func() int {
		succeeded := -1
		for nodeNum, node := range nodes {
			if node == nil {
				continue
			}
			if trySequencing(nodeNum) {
				if succeeded >= 0 {
					t.Fatal("sequnced succeeded in parallel",
						"index1:", succeeded, "debug", nodes[succeeded].SeqCoordinator.DebugPrint(),
						"index2:", nodeNum, "debug", node.SeqCoordinator.DebugPrint(),
						"now", time.Now().UnixMilli())
				}
				succeeded = nodeNum
			}
		}
		return succeeded
	}

	waitForMsgEverywhere := func(msgNum arbutil.MessageIndex) {
		for _, currentNode := range nodes {
			if currentNode == nil {
				continue
			}
			for attempts := 1; ; attempts++ {
				msgCount, err := currentNode.TxStreamer.GetMessageCountSync()
				Require(t, err)
				if msgCount >= msgNum {
					break
				}
				if attempts > 10 {
					Fail(t, "timeout waiting for msg ", msgNum, " debug: ", currentNode.SeqCoordinator.DebugPrint())
				}
				select {
				case <-time.After(nodeConfig.SeqCoordinator.UpdateInterval / 3):
				}
			}
		}
	}

	killNode := func(nodeNum int) {
		nodes[nodeNum].StopAndWait()
		nodes[nodeNum] = nil
	}

	nodeForwardTarget := func(nodeNum int) int {
		fwTarget := nodes[nodeNum].TxPublisher.(*arbnode.TxPreChecker).TransactionPublisher.(*arbnode.Sequencer).ForwardTarget()
		if fwTarget == "" {
			return -1
		}
		for cNum, name := range nodeNames {
			if name == fwTarget {
				return cNum
			}
		}
		t.Fatal("Bad FW target")
		return -2
	}

	messagesPerRound := arbutil.MessageIndex(10)
	currentSequencer := 0
	sequencedMesssages := arbutil.MessageIndex(1) // we start with 1 so messageCountKey will be written

	t.Log("Starting node 0")
	// give node 0 room to set himself primary
	createStartNode(0)

	for attempts := 1; !trySequencing(0); attempts++ {
		if attempts > 10 {
			t.Fatal("failed first sequencing")
		}
		time.Sleep(time.Millisecond * 200)
	}
	sequencedMesssages++

	t.Log("Starting other nodes")

	for i := 1; i < len(nodes); i++ {
		createStartNode(i)
	}

	addNodes := false

	// remove sequencers one by one

	for {

		// all remaining nodes know which is the chosen one
		for i := currentSequencer + 1; i < len(nodes); i++ {
			for attempts := 1; nodeForwardTarget(i) != currentSequencer; attempts++ {
				if attempts > 10 {
					t.Fatal("initial forward target not set")
				}
				time.Sleep(time.Millisecond * 100)
			}
		}

		// sequencing suceeds only on the leder
		for i := arbutil.MessageIndex(0); i < messagesPerRound; i++ {
			if sequencer := trySequencingEverywhere(); sequencer != currentSequencer {
				Fail(t, "unexpected sequencer. expected: ", currentSequencer, " got ", sequencer)
			}
			sequencedMesssages++
		}

		if currentSequencer == len(nodes)-1 {
			addNodes = true
		}
		if addNodes {
			if currentSequencer == 0 {
				break
			}
			t.Log("adding node")
			currentSequencer--
			createStartNode(currentSequencer)
		} else {
			t.Log("killing node")
			killNode(currentSequencer)
			currentSequencer++
		}

		// cannot sequence until up to date with all messages
		for attempts := 0; ; attempts++ {
			sequencer := trySequencingEverywhere()
			if sequencer == -1 && attempts > 15 {
				Fail(t, "failed to sequence")
			}
			if sequencer != -1 {
				sequencedMesssages++
			}
			if sequencer == -1 ||
				(addNodes && (sequencer == currentSequencer+1)) {
				time.Sleep(nodeConfig.SeqCoordinator.LockoutDuration / 5)
				continue
			}
			if sequencer == currentSequencer {
				break
			}
			Fail(t, "unexpected sequencer", "expected", currentSequencer, "got", sequencer, "messages", sequencedMesssages)
		}

		// all nodes get messages
		waitForMsgEverywhere(sequencedMesssages)

		// can sequence after up to date
		for i := arbutil.MessageIndex(0); i < messagesPerRound; i++ {
			sequencer := trySequencingEverywhere()
			if sequencer != currentSequencer {
				Fail(t, "unexpected sequencer", "expected", currentSequencer, "got", sequencer, "messages", sequencedMesssages)
			}
			sequencedMesssages++
		}

		// all nodes get messages
		waitForMsgEverywhere(sequencedMesssages)
	}

	for nodeNum := range nodes {
		killNode(nodeNum)
	}

}

func TestRedisSeqCoordinatorMessageSync(t *testing.T) {
	ctx, cancel := context.WithCancel(context.Background())
	defer cancel()

	nodeConfig := arbnode.ConfigDefaultL2Test()
	nodeConfig.SeqCoordinator.Enable = true
	nodeConfig.SeqCoordinator.RedisUrl = redisutil.GetTestRedisURL(t)

	nodeNames := []string{"stdio://A", "stdio://B"}

	initRedisForTest(t, ctx, nodeConfig.SeqCoordinator.RedisUrl, nodeNames)

	nodeConfig.SeqCoordinator.MyUrlImpl = nodeNames[0]
	l2Info, nodeA, clientA := CreateTestL2WithConfig(t, ctx, nil, nodeConfig, false)
	defer nodeA.StopAndWait()

	redisClient, err := redisutil.RedisClientFromURL(nodeConfig.SeqCoordinator.RedisUrl)
	Require(t, err)
	defer redisClient.Close()

	// wait for sequencerA to become master
	for {
		err := redisClient.Get(ctx, redisutil.CHOSENSEQ_KEY).Err()
		if errors.Is(err, redis.Nil) {
			time.Sleep(nodeConfig.SeqCoordinator.UpdateInterval)
			continue
		}
		Require(t, err)
		break
	}

	nodeConfig.SeqCoordinator.MyUrlImpl = nodeNames[1]
	_, nodeB, clientB := CreateTestL2WithConfig(t, ctx, l2Info, nodeConfig, false)
	defer nodeB.StopAndWait()

	l2Info.GenerateAccount("User2")

	tx := l2Info.PrepareTx("Owner", "User2", l2Info.TransferGas, big.NewInt(1e12), nil)

	err = clientA.SendTransaction(ctx, tx)
	Require(t, err)

	_, err = EnsureTxSucceeded(ctx, clientA, tx)
	Require(t, err)

	_, err = WaitForTx(ctx, clientB, tx.Hash(), time.Second*5)
	Require(t, err)
	l2balance, err := clientB.BalanceAt(ctx, l2Info.GetAddress("User2"), nil)
	Require(t, err)
	if l2balance.Cmp(big.NewInt(1e12)) != 0 {
		t.Fatal("Unexpected balance:", l2balance)
	}
}

func TestRedisSeqCoordinatorWrongKeyMessageSync(t *testing.T) {
	ctx, cancel := context.WithCancel(context.Background())
	defer cancel()

	nodeConfig := arbnode.ConfigDefaultL2Test()
	nodeConfig.SeqCoordinator.Enable = true
	nodeConfig.SeqCoordinator.RedisUrl = redisutil.GetTestRedisURL(t)

	nodeNames := []string{"stdio://A", "stdio://B"}

	initRedisForTest(t, ctx, nodeConfig.SeqCoordinator.RedisUrl, nodeNames)

	nodeConfig.SeqCoordinator.MyUrlImpl = nodeNames[0]
	l2Info, nodeA, clientA := CreateTestL2WithConfig(t, ctx, nil, nodeConfig, false)
	defer nodeA.StopAndWait()

	redisClient, err := redisutil.RedisClientFromURL(nodeConfig.SeqCoordinator.RedisUrl)
	Require(t, err)
	defer redisClient.Close()

	// wait for sequencerA to become master
	for {
		err := redisClient.Get(ctx, redisutil.CHOSENSEQ_KEY).Err()
		if errors.Is(err, redis.Nil) {
			time.Sleep(nodeConfig.SeqCoordinator.UpdateInterval)
			continue
		}
		Require(t, err)
		break
	}

	nodeConfigCopy := *nodeConfig
	nodeConfig = &nodeConfigCopy
	nodeConfig.SeqCoordinator.MyUrlImpl = nodeNames[1]
	nodeConfig.SeqCoordinator.Signing.SigningKey = "629b39225c813bf1975fb49bcb6ca2622f2c62509f138ac609f0c048764a95ee"
	_, nodeB, clientB := CreateTestL2WithConfig(t, ctx, l2Info, nodeConfig, false)
	defer nodeB.StopAndWait()

	l2Info.GenerateAccount("User2")

	tx := l2Info.PrepareTx("Owner", "User2", l2Info.TransferGas, big.NewInt(1e12), nil)

	err = clientA.SendTransaction(ctx, tx)
	Require(t, err)

	_, err = EnsureTxSucceeded(ctx, clientA, tx)
	Require(t, err)

	_, err = WaitForTx(ctx, clientB, tx.Hash(), time.Second)
	if err == nil {
		Fail(t, "tx received by node with different seq coordinator signing key")
	}
}<|MERGE_RESOLUTION|>--- conflicted
+++ resolved
@@ -87,11 +87,7 @@
 			},
 			DelayedMessagesRead: 1,
 		}
-<<<<<<< HEAD
-		err = node.n.SeqCoordinator.SequencingMessage(curMsgs, &emptyMessage, false)
-=======
-		err = node.SeqCoordinator.SequencingMessage(curMsgs, &emptyMessage)
->>>>>>> caa7a9c6
+		err = node.SeqCoordinator.SequencingMessage(curMsgs, &emptyMessage, false)
 		if errors.Is(err, arbnode.ErrRetrySequencer) {
 			return false
 		}
