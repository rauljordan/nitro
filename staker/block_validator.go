// Copyright 2021-2022, Offchain Labs, Inc.
// For license information, see https://github.com/nitro/blob/master/LICENSE

package staker

import (
	"context"
	"fmt"
	"sync"
	"sync/atomic"
	"testing"
	"time"

	"github.com/pkg/errors"
	flag "github.com/spf13/pflag"

	"github.com/ethereum/go-ethereum/common"
	"github.com/ethereum/go-ethereum/log"
	"github.com/ethereum/go-ethereum/rlp"
	"github.com/offchainlabs/nitro/arbutil"
	"github.com/offchainlabs/nitro/util/containers"
	"github.com/offchainlabs/nitro/util/stopwaiter"
	"github.com/offchainlabs/nitro/validator"
)

type BlockValidator struct {
	stopwaiter.StopWaiter
	*StatelessBlockValidator

	reorgMutex sync.RWMutex

	chainCaughtUp bool

	// can only be accessed from creation thread or if holding reorg-write
	nextCreateBatch         []byte
	nextCreateBatchMsgCount arbutil.MessageIndex
	nextCreateBatchReread   bool
	nextCreateStartGS       validator.GoGlobalState
	nextCreatePrevDelayed   uint64

<<<<<<< HEAD
	// only used by record loop or holding reorg-write
	prepared           arbutil.MessageIndex
	nextRecordPrepared *containers.Promise[arbutil.MessageIndex]

	// can only be accessed from from validation thread or if holding reorg-write
	lastValidGS        validator.GoGlobalState
	valLoopPos         arbutil.MessageIndex
	validInfoPrintTime time.Time
=======
	config BlockValidatorConfigFetcher

	sendValidationsChan chan struct{}
	progressChan        chan uint64
>>>>>>> 04475e73

	// can be read by anyone holding reorg-read
	// written by appropriate thread or reorg-write
	createdA    uint64
	recordSentA uint64
	validatedA  uint64
	validations containers.SyncMap[arbutil.MessageIndex, *validationStatus]

	config BlockValidatorConfigFetcher

	createNodesChan         chan struct{}
	sendRecordChan          chan struct{}
	progressValidationsChan chan struct{}

	// for testing only
	testingProgressMadeChan chan struct{}

	fatalErr chan<- error
}

type BlockValidatorConfig struct {
	Enable                   bool                          `koanf:"enable"`
	URL                      string                        `koanf:"url"`
	JWTSecret                string                        `koanf:"jwtsecret"`
	ValidationPoll           time.Duration                 `koanf:"check-validations-poll" reload:"hot"`
	PrerecordedBlocks        uint64                        `koanf:"prerecorded-blocks" reload:"hot"`
	ForwardBlocks            uint64                        `koanf:"forward-blocks" reload:"hot"`
	CurrentModuleRoot        string                        `koanf:"current-module-root"`         // TODO(magic) requires reinitialization on hot reload
	PendingUpgradeModuleRoot string                        `koanf:"pending-upgrade-module-root"` // TODO(magic) requires StatelessBlockValidator recreation on hot reload
	FailureIsFatal           bool                          `koanf:"failure-is-fatal" reload:"hot"`
	Dangerous                BlockValidatorDangerousConfig `koanf:"dangerous"`
}

type BlockValidatorDangerousConfig struct {
	ResetBlockValidation bool `koanf:"reset-block-validation"`
}

type BlockValidatorConfigFetcher func() *BlockValidatorConfig

func BlockValidatorConfigAddOptions(prefix string, f *flag.FlagSet) {
	f.Bool(prefix+".enable", DefaultBlockValidatorConfig.Enable, "enable block-by-block validation")
	f.String(prefix+".url", DefaultBlockValidatorConfig.URL, "url for valiation")
<<<<<<< HEAD
	f.String(prefix+".jwtsecret", DefaultBlockValidatorConfig.JWTSecret, "path to file with jwtsecret for validation - empty disables jwt")
=======
	f.String(prefix+".jwtsecret", DefaultBlockValidatorConfig.JWTSecret, "path to file with jwtsecret for validation - empty disables jwt, 'self' uses the server's jwt")
>>>>>>> 04475e73
	f.Duration(prefix+".check-validations-poll", DefaultBlockValidatorConfig.ValidationPoll, "poll time to check validations")
	f.Uint64(prefix+".forward-blocks", DefaultBlockValidatorConfig.ForwardBlocks, "prepare entries for up to that many blocks ahead of validation (small footprint)")
	f.Uint64(prefix+".prerecorded-blocks", DefaultBlockValidatorConfig.PrerecordedBlocks, "record that many blocks ahead of validation (larger footprint)")
	f.String(prefix+".current-module-root", DefaultBlockValidatorConfig.CurrentModuleRoot, "current wasm module root ('current' read from chain, 'latest' from machines/latest dir, or provide hash)")
	f.String(prefix+".pending-upgrade-module-root", DefaultBlockValidatorConfig.PendingUpgradeModuleRoot, "pending upgrade wasm module root to additionally validate (hash, 'latest' or empty)")
	f.Bool(prefix+".failure-is-fatal", DefaultBlockValidatorConfig.FailureIsFatal, "failing a validation is treated as a fatal error")
	BlockValidatorDangerousConfigAddOptions(prefix+".dangerous", f)
}

func BlockValidatorDangerousConfigAddOptions(prefix string, f *flag.FlagSet) {
	f.Bool(prefix+".reset-block-validation", DefaultBlockValidatorDangerousConfig.ResetBlockValidation, "resets block-by-block validation, starting again at genesis")
}

var DefaultBlockValidatorConfig = BlockValidatorConfig{
	Enable:                   false,
	URL:                      "ws://127.0.0.1:8549/",
<<<<<<< HEAD
	JWTSecret:                "",
=======
	JWTSecret:                "self",
>>>>>>> 04475e73
	ValidationPoll:           time.Second,
	ForwardBlocks:            1024,
	PrerecordedBlocks:        128,
	CurrentModuleRoot:        "current",
	PendingUpgradeModuleRoot: "latest",
	FailureIsFatal:           true,
	Dangerous:                DefaultBlockValidatorDangerousConfig,
}

var TestBlockValidatorConfig = BlockValidatorConfig{
	Enable:                   false,
	URL:                      "",
	JWTSecret:                "",
	ValidationPoll:           100 * time.Millisecond,
	ForwardBlocks:            128,
	PrerecordedBlocks:        64,
	CurrentModuleRoot:        "latest",
	PendingUpgradeModuleRoot: "latest",
	FailureIsFatal:           true,
	Dangerous:                DefaultBlockValidatorDangerousConfig,
}

var DefaultBlockValidatorDangerousConfig = BlockValidatorDangerousConfig{
	ResetBlockValidation: false,
}

type valStatusField uint32

const (
	Created valStatusField = iota
	RecordSent
	RecordFailed
	Prepared
<<<<<<< HEAD
	SendingValidation
	ValidationSent
=======
	ValidationSent
	Failed
	Valid
>>>>>>> 04475e73
)

type validationStatus struct {
	Status uint32                    // atomic: value is one of validationStatus*
	Cancel func()                    // non-atomic: only read/written to with reorg mutex
	Entry  *validationEntry          // non-atomic: only read if Status >= validationStatusPrepared
	Runs   []validator.ValidationRun // if status >= ValidationSent
<<<<<<< HEAD
=======
}

func (s *validationStatus) setStatus(val valStatusField) {
	atomic.StoreUint32(&s.Status, uint32(val))
>>>>>>> 04475e73
}

func (s *validationStatus) getStatus() valStatusField {
	uintStat := atomic.LoadUint32(&s.Status)
	return valStatusField(uintStat)
}

func (s *validationStatus) replaceStatus(old, new valStatusField) bool {
	return atomic.CompareAndSwapUint32(&s.Status, uint32(old), uint32(new))
}

func NewBlockValidator(
	statelessBlockValidator *StatelessBlockValidator,
	inbox InboxTrackerInterface,
	streamer TransactionStreamerInterface,
	config BlockValidatorConfigFetcher,
	fatalErr chan<- error,
) (*BlockValidator, error) {
	ret := &BlockValidator{
		StatelessBlockValidator: statelessBlockValidator,
<<<<<<< HEAD
		createNodesChan:         make(chan struct{}, 1),
		sendRecordChan:          make(chan struct{}, 1),
		progressValidationsChan: make(chan struct{}, 1),
=======
		sendValidationsChan:     make(chan struct{}, 1),
		progressChan:            make(chan uint64, 1),
>>>>>>> 04475e73
		config:                  config,
		fatalErr:                fatalErr,
	}
	if !config().Dangerous.ResetBlockValidation {
		validated, err := ret.ReadLastValidatedInfo()
		if err != nil {
			return nil, err
		}
		if validated != nil {
			ret.lastValidGS = validated.GlobalState
		}
	}
	// genesis block is impossible to validate unless genesis state is empty
	if ret.lastValidGS.Batch == 0 {
		genesis, err := streamer.ResultAtCount(1)
		if err != nil {
			return nil, err
		}
		ret.lastValidGS = validator.GoGlobalState{
			BlockHash:  genesis.BlockHash,
			SendRoot:   genesis.SendRoot,
			Batch:      1,
			PosInBatch: 0,
		}
	}
	streamer.SetBlockValidator(ret)
	inbox.SetBlockValidator(ret)
	return ret, nil
}

func atomicStorePos(addr *uint64, val arbutil.MessageIndex) {
	atomic.StoreUint64(addr, uint64(val))
}

func atomicLoadPos(addr *uint64) arbutil.MessageIndex {
	return arbutil.MessageIndex(atomic.LoadUint64(addr))
}

func (v *BlockValidator) created() arbutil.MessageIndex {
	return atomicLoadPos(&v.createdA)
}

func (v *BlockValidator) recordSent() arbutil.MessageIndex {
	return atomicLoadPos(&v.recordSentA)
}

func (v *BlockValidator) validated() arbutil.MessageIndex {
	return atomicLoadPos(&v.validatedA)
}

func (v *BlockValidator) Validated(t *testing.T) arbutil.MessageIndex {
	return v.validated()
}

func (v *BlockValidator) possiblyFatal(err error) {
	if v.Stopped() {
		return
	}
	if err == nil {
		return
	}
	log.Error("Error during validation", "err", err)
	if v.config().FailureIsFatal {
		select {
		case v.fatalErr <- err:
		default:
		}
	}
}

func nonBlockingTriger(channel chan struct{}) {
	select {
	case channel <- struct{}{}:
	default:
	}
}

// called from NewBlockValidator, doesn't need to catch locks
func (v *BlockValidator) ReadLastValidatedInfo() (*GlobalStateValidatedInfo, error) {
	exists, err := v.db.Has(lastGlobalStateValidatedInfoKey)
	if err != nil {
		return nil, err
	}
	var validated GlobalStateValidatedInfo
	if !exists {
		return nil, nil
	}
	gsBytes, err := v.db.Get(lastGlobalStateValidatedInfoKey)
	if err != nil {
		return nil, err
	}
	err = rlp.DecodeBytes(gsBytes, &validated)
	if err != nil {
		return nil, err
	}
	return &validated, nil
}

var ErrGlobalStateNotInChain = errors.New("globalstate not in chain")

// false if chain not caught up to globalstate
// error is ErrGlobalStateNotInChain if globalstate not in chain (and chain caught up)
func GlobalStateToMsgCount(tracker InboxTrackerInterface, streamer TransactionStreamerInterface, gs validator.GoGlobalState) (bool, arbutil.MessageIndex, error) {
	batchCount, err := tracker.GetBatchCount()
	if err != nil {
		return false, 0, err
	}
	if batchCount <= gs.Batch {
		return false, 0, nil
	}
	var prevBatchMsgCount arbutil.MessageIndex
	if gs.Batch > 0 {
		prevBatchMsgCount, err = tracker.GetBatchMessageCount(gs.Batch - 1)
		if err != nil {
			return false, 0, err
		}
	}
	count := prevBatchMsgCount
	if gs.PosInBatch > 0 {
		curBatchMsgCount, err := tracker.GetBatchMessageCount(gs.Batch)
		if err != nil {
			return false, 0, fmt.Errorf("%w: getBatchMsgCount %d batchCount %d", err, gs.Batch, batchCount)
		}
		count += arbutil.MessageIndex(gs.PosInBatch)
		if curBatchMsgCount < count {
			return false, 0, fmt.Errorf("%w: batch %d posInBatch %d, maxPosInBatch %d", ErrGlobalStateNotInChain, gs.Batch, gs.PosInBatch, curBatchMsgCount-prevBatchMsgCount)
		}
	}
	processed, err := streamer.GetProcessedMessageCount()
	if err != nil {
		return false, 0, err
	}
	if processed < count {
		return false, 0, nil
	}
	res, err := streamer.ResultAtCount(count)
	if err != nil {
		return false, 0, err
	}
	if res.BlockHash != gs.BlockHash || res.SendRoot != gs.SendRoot {
		return false, 0, fmt.Errorf("%w: count %d hash %v expected %v, sendroot %v expected %v", ErrGlobalStateNotInChain, count, gs.BlockHash, res.BlockHash, gs.SendRoot, res.SendRoot)
	}
	return true, count, nil
}

func (v *BlockValidator) checkValidatedGSCaughUp(ctx context.Context) (bool, error) {
	v.reorgMutex.Lock()
	defer v.reorgMutex.Unlock()
	if v.chainCaughtUp {
		return true, nil
	}
	if v.lastValidGS.Batch == 0 {
		return false, errors.New("lastValid not initialized. cannot validate genesis")
	}
	caughtUp, count, err := GlobalStateToMsgCount(v.inboxTracker, v.streamer, v.lastValidGS)
	if err != nil {
		return false, err
	}
	if !caughtUp {
		return false, nil
	}
	msg, err := v.streamer.GetMessage(count - 1)
	if err != nil {
		return false, err
	}
	v.nextCreateBatchReread = true
	v.nextCreateStartGS = v.lastValidGS
	v.nextCreatePrevDelayed = msg.DelayedMessagesRead
	atomicStorePos(&v.createdA, count)
	atomicStorePos(&v.recordSentA, count)
	atomicStorePos(&v.validatedA, count)
	v.chainCaughtUp = true
	return true, nil
}

func (v *BlockValidator) sendRecord(s *validationStatus) error {
	if !v.Started() {
		return nil
	}
	if !s.replaceStatus(Created, RecordSent) {
		return errors.Errorf("failed status check for send record. Status: %v", s.getStatus())
	}
	v.LaunchThread(func(ctx context.Context) {
		err := v.ValidationEntryRecord(ctx, s.Entry)
		if ctx.Err() != nil {
			return
		}
		if err != nil {
			s.replaceStatus(RecordSent, RecordFailed) // after that - could be removed from validations map
			log.Error("Error while recording", "err", err, "status", s.getStatus())
			return
		}
		if !s.replaceStatus(RecordSent, Prepared) {
			log.Error("Fault trying to update validation with recording", "entry", s.Entry, "status", s.getStatus())
			return
		}
		nonBlockingTriger(v.progressValidationsChan)
	})
	return nil
}

<<<<<<< HEAD
=======
func (v *BlockValidator) newValidationStatus(prevHeader, header *types.Header, msg *arbostypes.MessageWithMetadata) (*validationStatus, error) {
	entry, err := newValidationEntry(prevHeader, header, msg)
	if err != nil {
		return nil, err
	}
	status := &validationStatus{
		Status: uint32(Unprepared),
		Entry:  entry,
	}
	return status, nil
}

func (v *BlockValidator) NewBlock(block *types.Block, prevHeader *types.Header, msg arbostypes.MessageWithMetadata) {
	v.blockMutex.Lock()
	defer v.blockMutex.Unlock()
	blockNum := block.NumberU64()
	if blockNum < v.lastBlockValidated {
		return
	}
	if v.lastBlockValidatedUnknown {
		if block.Hash() == v.lastBlockValidatedHash {
			v.lastBlockValidated = blockNum
			v.nextBlockToValidate = blockNum + 1
			v.lastBlockValidatedUnknown = false
			log.Info("Block building caught up to staker", "blockNr", v.lastBlockValidated, "blockHash", v.lastBlockValidatedHash)
			// note: this block is already valid
		}
		return
	}
	if v.nextBlockToValidate+v.config().ForwardBlocks <= blockNum {
		return
	}
	status, err := v.newValidationStatus(prevHeader, block.Header(), &msg)
	if err != nil {
		log.Error("failed creating validation status", "err", err)
		return
	}
	// It's fine to separately load and then store as we have the blockMutex acquired
	_, present := v.validations.Load(blockNum)
	if present {
		return
	}
	v.validations.Store(blockNum, status)
	if v.lastValidationEntryBlock < blockNum {
		v.lastValidationEntryBlock = blockNum
	}
	v.triggerSendValidations()
}

>>>>>>> 04475e73
//nolint:gosec
func (v *BlockValidator) writeToFile(validationEntry *validationEntry, moduleRoot common.Hash) error {
	input, err := validationEntry.ToInput()
	if err != nil {
		return err
	}
<<<<<<< HEAD
	return v.execSpawner.WriteToFile(input, validationEntry.End, moduleRoot)
=======
	expOut, err := validationEntry.expectedEnd()
	if err != nil {
		return err
	}
	return v.execSpawner.WriteToFile(input, expOut, moduleRoot)
>>>>>>> 04475e73
}

func (v *BlockValidator) SetCurrentWasmModuleRoot(hash common.Hash) error {
	v.moduleMutex.Lock()
	defer v.moduleMutex.Unlock()

	if (hash == common.Hash{}) {
		return errors.New("trying to set zero as wasmModuleRoot")
	}
	if hash == v.currentWasmModuleRoot {
		return nil
	}
	if (v.currentWasmModuleRoot == common.Hash{}) {
		v.currentWasmModuleRoot = hash
		return nil
	}
	if v.pendingWasmModuleRoot == hash {
		log.Info("Block validator: detected progressing to pending machine", "hash", hash)
		v.currentWasmModuleRoot = hash
		return nil
	}
	if v.config().CurrentModuleRoot != "current" {
		return nil
	}
	return fmt.Errorf(
		"unexpected wasmModuleRoot! cannot validate! found %v , current %v, pending %v",
		hash, v.currentWasmModuleRoot, v.pendingWasmModuleRoot,
	)
}

func (v *BlockValidator) readBatch(ctx context.Context, batchNum uint64) (bool, []byte, arbutil.MessageIndex, error) {
	batchCount, err := v.inboxTracker.GetBatchCount()
	if err != nil {
		return false, nil, 0, err
	}
	if batchCount < batchNum {
		return false, nil, 0, nil
	}
	batchMsgCount, err := v.inboxTracker.GetBatchMessageCount(batchNum)
	if err != nil {
		return false, nil, 0, err
	}
	batch, err := v.inboxReader.GetSequencerMessageBytes(ctx, batchNum)
	if err != nil {
		return false, nil, 0, err
	}
	return true, batch, batchMsgCount, nil
}

<<<<<<< HEAD
func (v *BlockValidator) createNextValidationEntry(ctx context.Context) (bool, error) {
	v.reorgMutex.RLock()
	defer v.reorgMutex.RUnlock()
	pos := v.created()
	if pos > v.validated()+arbutil.MessageIndex(v.config().ForwardBlocks) {
		return false, nil
	}
	streamerMsgCount, err := v.streamer.GetProcessedMessageCount()
	if err != nil {
		return false, err
	}
	if pos >= streamerMsgCount {
		return false, nil
	}
	msg, err := v.streamer.GetMessage(pos)
	if err != nil {
		return false, err
	}
	endRes, err := v.streamer.ResultAtCount(pos + 1)
	if err != nil {
		return false, err
	}
	if v.nextCreateStartGS.PosInBatch == 0 || v.nextCreateBatchReread {
		// new batch
		found, batch, count, err := v.readBatch(ctx, v.nextCreateStartGS.Batch)
		if !found {
			return false, err
		}
		v.nextCreateBatch = batch
		v.nextCreateBatchMsgCount = count
		v.nextCreateBatchReread = false
	}
	endGS := validator.GoGlobalState{
		BlockHash: endRes.BlockHash,
		SendRoot:  endRes.SendRoot,
	}
	if pos+1 < v.nextCreateBatchMsgCount {
		endGS.Batch = v.nextCreateStartGS.Batch
		endGS.PosInBatch = v.nextCreateStartGS.PosInBatch + 1
	} else if pos+1 == v.nextCreateBatchMsgCount {
		endGS.Batch = v.nextCreateStartGS.Batch + 1
		endGS.PosInBatch = 0
	} else {
		return false, fmt.Errorf("illegal batch msg count %d pos %d batch %d", v.nextCreateBatchMsgCount, pos, endGS.Batch)
	}
	entry, err := newValidationEntry(pos, v.nextCreateStartGS, endGS, msg, v.nextCreateBatch, v.nextCreatePrevDelayed)
	if err != nil {
		return false, err
	}
	status := &validationStatus{
		Status: uint32(Created),
		Entry:  entry,
	}
	v.validations.Store(pos, status)
	v.nextCreateStartGS = endGS
	v.nextCreatePrevDelayed = msg.DelayedMessagesRead
	atomicStorePos(&v.createdA, pos+1)
	return true, nil
}

func (v *BlockValidator) iterativeValidationEntryCreator(ctx context.Context, ignored struct{}) time.Duration {
	moreWork, err := v.createNextValidationEntry(ctx)
	if err != nil {
		processed, processedErr := v.streamer.GetProcessedMessageCount()
		log.Error("error trying to create validation node", "err", err, "created", v.created()+1, "processed", processed, "processedErr", processedErr)
	}
	if moreWork {
		return 0
	}
	return v.config().ValidationPoll
}

func (v *BlockValidator) sendNextRecordPrepare() error {
	if v.nextRecordPrepared != nil {
		if v.nextRecordPrepared.Ready() {
			prepared, err := v.nextRecordPrepared.Current()
			if err != nil {
				return err
			}
			if prepared > v.prepared {
				v.prepared = prepared
			}
			v.nextRecordPrepared = nil
		} else {
			return nil
		}
	}
	nextPrepared := v.validated() + arbutil.MessageIndex(v.config().PrerecordedBlocks)
	created := v.created()
	if nextPrepared > created {
		nextPrepared = created
	}
	if v.prepared >= nextPrepared {
		return nil
	}
	nextPromise := containers.NewPromise[arbutil.MessageIndex]()
	v.LaunchThread(func(ctx context.Context) {
		err := v.recorder.PrepareForRecord(ctx, v.prepared, nextPrepared-1)
		if err != nil {
			nextPromise.ProduceError(err)
		} else {
			nextPromise.Produce(nextPrepared)
			nonBlockingTriger(v.sendRecordChan)
		}
	})
	v.nextRecordPrepared = &nextPromise
	return nil
}

func (v *BlockValidator) sendNextRecordRequest(ctx context.Context) (bool, error) {
	v.reorgMutex.RLock()
	defer v.reorgMutex.RUnlock()
	err := v.sendNextRecordPrepare()
	if err != nil {
		return false, err
	}
	pos := v.recordSent()
	if pos >= v.prepared {
		return false, nil
	}
	validationStatus, found := v.validations.Load(pos)
	if !found {
		return false, fmt.Errorf("not found entry for pos %d", pos)
	}
	currentStatus := validationStatus.getStatus()
	if currentStatus != Created {
		return false, fmt.Errorf("bad status trying to send recordings for pos %d status: %v", pos, currentStatus)
	}
	err = v.sendRecord(validationStatus)
	if err != nil {
		return false, err
	}
	atomicStorePos(&v.recordSentA, pos+1)
	return true, nil
}

func (v *BlockValidator) iterativeValidationEntryRecorder(ctx context.Context, ignored struct{}) time.Duration {
	moreWork, err := v.sendNextRecordRequest(ctx)
	if err != nil {
		log.Error("error trying to record for validation node", "err", err)
	}
	if moreWork {
		return 0
	}
	return v.config().ValidationPoll
}

func (v *BlockValidator) maybePrintNewlyValid() {
	if time.Since(v.validInfoPrintTime) > time.Second {
		log.Info("result validated", "count", v.validated(), "blockHash", v.lastValidGS.BlockHash)
		v.validInfoPrintTime = time.Now()
	} else {
		log.Trace("result validated", "count", v.validated(), "blockHash", v.lastValidGS.BlockHash)
	}
}

// return val:
// *MessageIndex - pointer to bad entry if there is one (requires reorg)
func (v *BlockValidator) advanceValidations(ctx context.Context) (*arbutil.MessageIndex, error) {
	v.reorgMutex.RLock()
	defer v.reorgMutex.RUnlock()

=======
func (v *BlockValidator) sendValidations(ctx context.Context) {
	v.reorgMutex.Lock()
	defer v.reorgMutex.Unlock()
	var batchCount uint64
>>>>>>> 04475e73
	wasmRoots := v.GetModuleRootsToValidate()
	room := 100 // even if there is more room then that it's fine
	for _, spawner := range v.validationSpawners {
		here := spawner.Room() / len(wasmRoots)
		if here <= 0 {
<<<<<<< HEAD
			room = 0
=======
			return
		}
		if here < room {
			room = here
		}
	}
	for atomic.LoadInt32(&v.reorgsPending) == 0 {
		if room <= 0 {
			return
>>>>>>> 04475e73
		}
		if here < room {
			room = here
		}
	}
	pos := v.validated() - 1 // to reverse the first +1 in the loop
validatiosLoop:
	for {
		if ctx.Err() != nil {
			return nil, ctx.Err()
		}
		v.valLoopPos = pos + 1
		v.reorgMutex.RUnlock()
		v.reorgMutex.RLock()
		pos = v.valLoopPos
		if pos >= v.recordSent() {
			return nil, nil
		}
		validationStatus, found := v.validations.Load(pos)
		if !found {
			return nil, fmt.Errorf("not found entry for pos %d", pos)
		}
<<<<<<< HEAD
		currentStatus := validationStatus.getStatus()
		if currentStatus == RecordFailed {
			// retry
			log.Warn("Recording for validation failed, retrying..", "pos", pos)
			return &pos, nil
		}
		if currentStatus == ValidationSent && pos == v.validated() {
			if validationStatus.Entry.Start != v.lastValidGS {
				log.Warn("Validation entry has wrong start state", "pos", pos, "start", validationStatus.Entry.Start, "expected", v.lastValidGS)
				validationStatus.Cancel()
				return &pos, nil
=======
		if validationStatus.getStatus() < Prepared {
			return
		}
		startPos, endPos, err := GlobalStatePositionsFor(v.inboxTracker, nextMsg, v.globalPosNextSend.BatchNumber)
		if err != nil {
			log.Error("failed calculating position for validation", "err", err, "msg", nextMsg, "batch", v.globalPosNextSend.BatchNumber)
			return
		}
		if startPos != v.globalPosNextSend {
			log.Error("inconsistent pos mapping", "msg", nextMsg, "expected", v.globalPosNextSend, "found", startPos)
			return
		}
		seqMsg, ok := seqBatchEntry.([]byte)
		if !ok {
			batchNum := validationStatus.Entry.StartPosition.BatchNumber
			log.Error("sequencer message bad format", "blockNr", v.nextBlockToValidate, "msgNum", batchNum)
			return
		}
		v.LaunchThread(func(ctx context.Context) {
			validationCtx, cancel := context.WithCancel(ctx)
			defer cancel()
			validationStatus.Cancel = cancel
			err := v.ValidationEntryAddSeqMessage(ctx, validationStatus.Entry, startPos, endPos, seqMsg)
			if err != nil && validationCtx.Err() == nil {
				log.Error("error preparing validation", "err", err)
				return
			}
			input, err := validationStatus.Entry.ToInput()
			if err != nil && validationCtx.Err() == nil {
				log.Error("error preparing validation", "err", err)
				return
			}
			for _, moduleRoot := range wasmRoots {
				for _, spawner := range v.validationSpawners {
					run := spawner.Launch(input, moduleRoot)
					validationStatus.Runs = append(validationStatus.Runs, run)
				}
			}
			replaced := validationStatus.replaceStatus(Prepared, ValidationSent)
			if !replaced {
				v.possiblyFatal(errors.New("failed to set status"))
			}
		})
		room--
		v.nextBlockToValidate++
		v.globalPosNextSend = endPos
	}
}

func (v *BlockValidator) sendRecords(ctx context.Context) {
	v.reorgMutex.Lock()
	defer v.reorgMutex.Unlock()
	nextRecord := v.nextBlockToValidate
	for atomic.LoadInt32(&v.reorgsPending) == 0 {
		if nextRecord >= v.nextBlockToValidate+v.config().PrerecordedBlocks {
			return
		}
		entry, found := v.validations.Load(nextRecord)
		if !found {
			header := v.blockchain.GetHeaderByNumber(nextRecord)
			if header == nil {
				// This block hasn't been created yet.
				return
			}
			prevHeader := v.blockchain.GetHeaderByHash(header.ParentHash)
			if prevHeader == nil && header.ParentHash != (common.Hash{}) {
				log.Warn("failed to get prevHeader in block validator", "num", nextRecord-1, "hash", header.ParentHash)
				return
>>>>>>> 04475e73
			}
			var wasmRoots []common.Hash
			for _, run := range validationStatus.Runs {
				if !run.Ready() {
					continue validatiosLoop
				}
				wasmRoots = append(wasmRoots, run.WasmModuleRoot())
				runEnd, err := run.Current()
				if err == nil && runEnd != validationStatus.Entry.End {
					err = fmt.Errorf("validation failed: expected %v got %v", validationStatus.Entry.End, runEnd)
					writeErr := v.writeToFile(validationStatus.Entry, run.WasmModuleRoot())
					if writeErr != nil {
						log.Warn("failed to write debug results file", "err", writeErr)
					}
				}
				if err != nil {
					v.possiblyFatal(err)
					return &pos, nil // if not fatal - retry
				}
			}
			v.lastValidGS = validationStatus.Entry.End
			go v.recorder.MarkValid(pos, v.lastValidGS.BlockHash)
			err := v.writeLastValidatedToDb(validationStatus.Entry.End, wasmRoots)
			if err != nil {
				log.Error("failed writing new validated to database", "pos", pos, "err", err)
			}
			atomicStorePos(&v.validatedA, pos+1)
			nonBlockingTriger(v.createNodesChan)
			nonBlockingTriger(v.sendRecordChan)
			if v.testingProgressMadeChan != nil {
				nonBlockingTriger(v.testingProgressMadeChan)
			}
			v.maybePrintNewlyValid()
			continue
		}
		if room == 0 {
			return nil, nil
		}
		if currentStatus == Prepared {
			replaced := validationStatus.replaceStatus(Prepared, SendingValidation)
			if !replaced {
				v.possiblyFatal(errors.New("failed to set SendingValidation status"))
			}
			v.LaunchThread(func(ctx context.Context) {
				validationCtx, cancel := context.WithCancel(ctx)
				defer cancel()
				validationStatus.Cancel = cancel
				input, err := validationStatus.Entry.ToInput()
				if err != nil && validationCtx.Err() == nil {
					v.possiblyFatal(fmt.Errorf("%w: error preparing validation", err))
					return
				}
				var runs []validator.ValidationRun
				for _, moduleRoot := range wasmRoots {
					for _, spawner := range v.validationSpawners {
						run := spawner.Launch(input, moduleRoot)
						runs = append(runs, run)
					}
				}
				validationStatus.Runs = runs
				replaced := validationStatus.replaceStatus(SendingValidation, ValidationSent)
				if !replaced {
					v.possiblyFatal(errors.New("failed to set status to ValidationSent"))
				}
				// validationStatus might be removed from under us
				// trigger validation progress when done
				for _, run := range runs {
					_, err := run.Await(ctx)
					if err != nil {
						return
					}
				}
				nonBlockingTriger(v.progressValidationsChan)
			})
			room--
		}
	}
}

func (v *BlockValidator) iterativeValidationProgress(ctx context.Context, ignored struct{}) time.Duration {
	reorg, err := v.advanceValidations(ctx)
	if err != nil {
		log.Error("error trying to record for validation node", "err", err)
	} else if reorg != nil {
		err := v.Reorg(ctx, *reorg)
		if err != nil {
			log.Error("error trying to rorg validation", "pos", *reorg-1, "err", err)
			v.possiblyFatal(err)
		}
	}
	return v.config().ValidationPoll
}

var ErrValidationCanceled = errors.New("validation of block cancelled")

func (v *BlockValidator) writeLastValidatedToDb(gs validator.GoGlobalState, wasmRoots []common.Hash) error {
	info := GlobalStateValidatedInfo{
		GlobalState: gs,
		WasmRoots:   wasmRoots,
	}
	encoded, err := rlp.EncodeToBytes(info)
	if err != nil {
		return err
	}
	err = v.db.Put(lastGlobalStateValidatedInfoKey, encoded)
	if err != nil {
		return err
	}
	return nil
}

<<<<<<< HEAD
=======
func (v *BlockValidator) progressValidated() {
	v.reorgMutex.Lock()
	defer v.reorgMutex.Unlock()
	for atomic.LoadInt32(&v.reorgsPending) == 0 {
		// Reads from blocksValidated can be non-atomic as all writes hold reorgMutex
		checkingBlock := v.lastBlockValidated + 1
		entry, found := v.validations.Load(checkingBlock)
		if !found {
			return
		}
		validationStatus, ok := entry.(*validationStatus)
		if !ok || (validationStatus == nil) {
			log.Error("bad entry trying to advance validated counter")
			return
		}
		if validationStatus.getStatus() < ValidationSent {
			return
		}
		validationEntry := validationStatus.Entry
		if validationEntry.BlockNumber != checkingBlock {
			log.Error("bad block number for validation entry", "expected", checkingBlock, "found", validationEntry.BlockNumber)
			return
		}
		// It's safe to read lastBlockValidatedHash without the lastBlockValidatedMutex as we have the reorgMutex
		if v.lastBlockValidatedHash != validationEntry.PrevBlockHash {
			log.Error("lastBlockValidatedHash is %v but validationEntry has prevBlockHash %v for block number %v", v.lastBlockValidatedHash, validationEntry.PrevBlockHash, v.lastBlockValidated)
			return
		}
		expectedEnd, err := validationEntry.expectedEnd()
		if err != nil {
			v.possiblyFatal(err)
			return
		}
		for _, run := range validationStatus.Runs {
			if !run.Ready() {
				return
			}
			runEnd, err := run.Current()
			if err == nil && runEnd != expectedEnd {
				err = fmt.Errorf("validation failed: expected %v got %v", expectedEnd, runEnd)
				writeErr := v.writeToFile(validationEntry, run.WasmModuleRoot())
				if writeErr != nil {
					log.Warn("failed to write validation debugging info", "err", err)
				}
				v.possiblyFatal(err)
			}
			if err != nil {
				v.possiblyFatal(err)
				validationStatus.setStatus(Failed)
				return
			}
		}
		for _, run := range validationStatus.Runs {
			run.Close()
		}
		validationStatus.replaceStatus(ValidationSent, Valid)
		v.triggerSendValidations()
		earliestBatchKept := atomic.LoadUint64(&v.earliestBatchKept)
		seqMsgNr := validationEntry.StartPosition.BatchNumber
		if earliestBatchKept < seqMsgNr {
			for batch := earliestBatchKept; batch < seqMsgNr; batch++ {
				v.sequencerBatches.Delete(batch)
			}
			atomic.StoreUint64(&v.earliestBatchKept, seqMsgNr)
		}

		v.lastBlockValidatedMutex.Lock()
		atomic.StoreUint64(&v.lastBlockValidated, checkingBlock)
		v.lastBlockValidatedHash = validationEntry.BlockHash
		v.lastBlockValidatedMutex.Unlock()
		v.recentlyValid(validationEntry.BlockHeader)

		v.validations.Delete(checkingBlock)
		select {
		case v.progressChan <- checkingBlock:
		default:
		}
		err = v.writeLastValidatedToDb(validationEntry.BlockNumber, validationEntry.BlockHash, validationEntry.EndPosition)
		if err != nil {
			log.Error("failed to write validated entry to database", "err", err)
		}
	}
}

>>>>>>> 04475e73
func (v *BlockValidator) AssumeValid(globalState validator.GoGlobalState) error {
	if v.Started() {
		return errors.Errorf("cannot handle AssumeValid while running")
	}

	// don't do anything if we already validated past that
	if v.lastValidGS.Batch > globalState.Batch {
		return nil
	}
	if v.lastValidGS.Batch == globalState.Batch && v.lastValidGS.PosInBatch > globalState.PosInBatch {
		return nil
	}

	v.lastValidGS = globalState
	return nil
}

// Because batches and blocks are handled at separate layers in the node,
// and because block generation from messages is asynchronous,
// this call is different than Reorg, which is currently called later.
func (v *BlockValidator) ReorgToBatchCount(count uint64) {
	v.reorgMutex.Lock()
	defer v.reorgMutex.Unlock()
	if v.nextCreateStartGS.Batch >= count {
		v.nextCreateBatchReread = true
	}
}

func (v *BlockValidator) Reorg(ctx context.Context, count arbutil.MessageIndex) error {
	v.reorgMutex.Lock()
	defer v.reorgMutex.Unlock()
	if count <= 1 {
		return errors.New("cannot reorg out genesis")
	}
	if !v.chainCaughtUp {
		return nil
	}
	if v.created() < count {
		return nil
	}
	_, endPosition, err := v.GlobalStatePositionsAtCount(count)
	if err != nil {
		v.possiblyFatal(err)
		return err
	}
	res, err := v.streamer.ResultAtCount(count)
	if err != nil {
		v.possiblyFatal(err)
		return err
	}
	msg, err := v.streamer.GetMessage(count - 1)
	if err != nil {
		v.possiblyFatal(err)
		return err
	}
	for iPos := count; iPos < v.created(); iPos++ {
		status, found := v.validations.Load(iPos)
		if found && status != nil && status.Cancel != nil {
			status.Cancel()
		}
		v.validations.Delete(iPos)
	}
	v.nextCreateStartGS = buildGlobalState(*res, endPosition)
	v.nextCreatePrevDelayed = msg.DelayedMessagesRead
	v.nextCreateBatchReread = true
	countUint64 := uint64(count)
	v.createdA = countUint64
	// under the reorg mutex we don't need atomic access
	if v.recordSentA > countUint64 {
		v.recordSentA = countUint64
	}
	if v.validatedA > countUint64 {
		v.validatedA = countUint64
		v.lastValidGS = v.nextCreateStartGS
		err := v.writeLastValidatedToDb(v.lastValidGS, []common.Hash{}) // we don't know which wasm roots were validated
		if err != nil {
			log.Error("failed writing valid state after reorg", "err", err)
		}
	}
	if v.prepared > count {
		v.prepared = count
	}
	nonBlockingTriger(v.createNodesChan)
	return nil
}

// Initialize must be called after SetCurrentWasmModuleRoot sets the current one
func (v *BlockValidator) Initialize() error {
	config := v.config()
	currentModuleRoot := config.CurrentModuleRoot
	switch currentModuleRoot {
	case "latest":
		latest, err := v.execSpawner.LatestWasmModuleRoot()
		if err != nil {
			return err
		}
		v.currentWasmModuleRoot = latest
	case "current":
		if (v.currentWasmModuleRoot == common.Hash{}) {
			return errors.New("wasmModuleRoot set to 'current' - but info not set from chain")
		}
	default:
		v.currentWasmModuleRoot = common.HexToHash(currentModuleRoot)
		if (v.currentWasmModuleRoot == common.Hash{}) {
			return errors.New("current-module-root config value illegal")
		}
	}
	log.Info("BlockValidator initialized", "current", v.currentWasmModuleRoot, "pending", v.pendingWasmModuleRoot)
	return nil
}

<<<<<<< HEAD
func (v *BlockValidator) LaunchWorkthreadsWhenCaughtUp(ctx context.Context) {
	for {
		caughtUp, err := v.checkValidatedGSCaughUp(ctx)
		if err != nil {
			log.Error("validator got error waiting for chain to catch up", "err", err)
		}
		if caughtUp {
			break
=======
func (v *BlockValidator) Start(ctxIn context.Context) error {
	v.StopWaiter.Start(ctxIn, v)
	err := stopwaiter.CallIterativelyWith[struct{}](&v.StopWaiterSafe,
		func(ctx context.Context, unused struct{}) time.Duration {
			v.sendRecords(ctx)
			v.sendValidations(ctx)
			return v.config().ValidationPoll
		},
		v.sendValidationsChan)
	if err != nil {
		return err
	}
	v.CallIteratively(func(ctx context.Context) time.Duration {
		v.progressValidated()
		return v.config().ValidationPoll
	})
	lastValid := uint64(0)
	v.CallIteratively(func(ctx context.Context) time.Duration {
		newValid, validHash, wasmModuleRoots := v.LastBlockValidatedAndHash()
		if newValid != lastValid {
			validHeader := v.blockchain.GetHeader(validHash, newValid)
			if validHeader == nil {
				foundHeader := v.blockchain.GetHeaderByNumber(newValid)
				foundHash := common.Hash{}
				if foundHeader != nil {
					foundHash = foundHeader.Hash()
				}
				log.Warn("last valid block not in blockchain", "blockNum", newValid, "validatedBlockHash", validHash, "found-hash", foundHash)
			} else {
				validTimestamp := time.Unix(int64(validHeader.Time), 0)
				log.Info("Validated blocks", "blockNum", newValid, "hash", validHash,
					"timestamp", validTimestamp, "age", time.Since(validTimestamp), "wasm", wasmModuleRoots)
			}
			lastValid = newValid
>>>>>>> 04475e73
		}
		select {
		case <-ctx.Done():
			return
		case <-time.After(v.config().ValidationPoll):
		}
	}
	err := stopwaiter.CallIterativelyWith[struct{}](&v.StopWaiterSafe, v.iterativeValidationEntryCreator, v.createNodesChan)
	if err != nil {
		v.possiblyFatal(err)
	}
	err = stopwaiter.CallIterativelyWith[struct{}](&v.StopWaiterSafe, v.iterativeValidationEntryRecorder, v.sendRecordChan)
	if err != nil {
		v.possiblyFatal(err)
	}
	err = stopwaiter.CallIterativelyWith[struct{}](&v.StopWaiterSafe, v.iterativeValidationProgress, v.progressValidationsChan)
	if err != nil {
		v.possiblyFatal(err)
	}
}

func (v *BlockValidator) Start(ctxIn context.Context) error {
	v.StopWaiter.Start(ctxIn, v)
	v.LaunchThread(v.LaunchWorkthreadsWhenCaughtUp)
	return nil
}

func (v *BlockValidator) StopAndWait() {
	v.StopWaiter.StopAndWait()
}

// WaitForPos can only be used from One thread
func (v *BlockValidator) WaitForPos(t *testing.T, ctx context.Context, pos arbutil.MessageIndex, timeout time.Duration) bool {
	trigerchan := make(chan struct{})
	v.testingProgressMadeChan = trigerchan
	timer := time.NewTimer(timeout)
	defer timer.Stop()
	lastLoop := false
	for {
		if v.validated() > pos {
			return true
		}
		if lastLoop {
			return false
		}
		select {
		case <-timer.C:
			lastLoop = true
		case <-trigerchan:
		case <-ctx.Done():
			lastLoop = true
		}
	}
}<|MERGE_RESOLUTION|>--- conflicted
+++ resolved
@@ -38,7 +38,6 @@
 	nextCreateStartGS       validator.GoGlobalState
 	nextCreatePrevDelayed   uint64
 
-<<<<<<< HEAD
 	// only used by record loop or holding reorg-write
 	prepared           arbutil.MessageIndex
 	nextRecordPrepared *containers.Promise[arbutil.MessageIndex]
@@ -47,12 +46,6 @@
 	lastValidGS        validator.GoGlobalState
 	valLoopPos         arbutil.MessageIndex
 	validInfoPrintTime time.Time
-=======
-	config BlockValidatorConfigFetcher
-
-	sendValidationsChan chan struct{}
-	progressChan        chan uint64
->>>>>>> 04475e73
 
 	// can be read by anyone holding reorg-read
 	// written by appropriate thread or reorg-write
@@ -95,11 +88,7 @@
 func BlockValidatorConfigAddOptions(prefix string, f *flag.FlagSet) {
 	f.Bool(prefix+".enable", DefaultBlockValidatorConfig.Enable, "enable block-by-block validation")
 	f.String(prefix+".url", DefaultBlockValidatorConfig.URL, "url for valiation")
-<<<<<<< HEAD
-	f.String(prefix+".jwtsecret", DefaultBlockValidatorConfig.JWTSecret, "path to file with jwtsecret for validation - empty disables jwt")
-=======
 	f.String(prefix+".jwtsecret", DefaultBlockValidatorConfig.JWTSecret, "path to file with jwtsecret for validation - empty disables jwt, 'self' uses the server's jwt")
->>>>>>> 04475e73
 	f.Duration(prefix+".check-validations-poll", DefaultBlockValidatorConfig.ValidationPoll, "poll time to check validations")
 	f.Uint64(prefix+".forward-blocks", DefaultBlockValidatorConfig.ForwardBlocks, "prepare entries for up to that many blocks ahead of validation (small footprint)")
 	f.Uint64(prefix+".prerecorded-blocks", DefaultBlockValidatorConfig.PrerecordedBlocks, "record that many blocks ahead of validation (larger footprint)")
@@ -116,11 +105,7 @@
 var DefaultBlockValidatorConfig = BlockValidatorConfig{
 	Enable:                   false,
 	URL:                      "ws://127.0.0.1:8549/",
-<<<<<<< HEAD
-	JWTSecret:                "",
-=======
 	JWTSecret:                "self",
->>>>>>> 04475e73
 	ValidationPoll:           time.Second,
 	ForwardBlocks:            1024,
 	PrerecordedBlocks:        128,
@@ -154,14 +139,8 @@
 	RecordSent
 	RecordFailed
 	Prepared
-<<<<<<< HEAD
 	SendingValidation
 	ValidationSent
-=======
-	ValidationSent
-	Failed
-	Valid
->>>>>>> 04475e73
 )
 
 type validationStatus struct {
@@ -169,13 +148,6 @@
 	Cancel func()                    // non-atomic: only read/written to with reorg mutex
 	Entry  *validationEntry          // non-atomic: only read if Status >= validationStatusPrepared
 	Runs   []validator.ValidationRun // if status >= ValidationSent
-<<<<<<< HEAD
-=======
-}
-
-func (s *validationStatus) setStatus(val valStatusField) {
-	atomic.StoreUint32(&s.Status, uint32(val))
->>>>>>> 04475e73
 }
 
 func (s *validationStatus) getStatus() valStatusField {
@@ -196,14 +168,9 @@
 ) (*BlockValidator, error) {
 	ret := &BlockValidator{
 		StatelessBlockValidator: statelessBlockValidator,
-<<<<<<< HEAD
 		createNodesChan:         make(chan struct{}, 1),
 		sendRecordChan:          make(chan struct{}, 1),
 		progressValidationsChan: make(chan struct{}, 1),
-=======
-		sendValidationsChan:     make(chan struct{}, 1),
-		progressChan:            make(chan uint64, 1),
->>>>>>> 04475e73
 		config:                  config,
 		fatalErr:                fatalErr,
 	}
@@ -405,73 +372,13 @@
 	return nil
 }
 
-<<<<<<< HEAD
-=======
-func (v *BlockValidator) newValidationStatus(prevHeader, header *types.Header, msg *arbostypes.MessageWithMetadata) (*validationStatus, error) {
-	entry, err := newValidationEntry(prevHeader, header, msg)
-	if err != nil {
-		return nil, err
-	}
-	status := &validationStatus{
-		Status: uint32(Unprepared),
-		Entry:  entry,
-	}
-	return status, nil
-}
-
-func (v *BlockValidator) NewBlock(block *types.Block, prevHeader *types.Header, msg arbostypes.MessageWithMetadata) {
-	v.blockMutex.Lock()
-	defer v.blockMutex.Unlock()
-	blockNum := block.NumberU64()
-	if blockNum < v.lastBlockValidated {
-		return
-	}
-	if v.lastBlockValidatedUnknown {
-		if block.Hash() == v.lastBlockValidatedHash {
-			v.lastBlockValidated = blockNum
-			v.nextBlockToValidate = blockNum + 1
-			v.lastBlockValidatedUnknown = false
-			log.Info("Block building caught up to staker", "blockNr", v.lastBlockValidated, "blockHash", v.lastBlockValidatedHash)
-			// note: this block is already valid
-		}
-		return
-	}
-	if v.nextBlockToValidate+v.config().ForwardBlocks <= blockNum {
-		return
-	}
-	status, err := v.newValidationStatus(prevHeader, block.Header(), &msg)
-	if err != nil {
-		log.Error("failed creating validation status", "err", err)
-		return
-	}
-	// It's fine to separately load and then store as we have the blockMutex acquired
-	_, present := v.validations.Load(blockNum)
-	if present {
-		return
-	}
-	v.validations.Store(blockNum, status)
-	if v.lastValidationEntryBlock < blockNum {
-		v.lastValidationEntryBlock = blockNum
-	}
-	v.triggerSendValidations()
-}
-
->>>>>>> 04475e73
 //nolint:gosec
 func (v *BlockValidator) writeToFile(validationEntry *validationEntry, moduleRoot common.Hash) error {
 	input, err := validationEntry.ToInput()
 	if err != nil {
 		return err
 	}
-<<<<<<< HEAD
 	return v.execSpawner.WriteToFile(input, validationEntry.End, moduleRoot)
-=======
-	expOut, err := validationEntry.expectedEnd()
-	if err != nil {
-		return err
-	}
-	return v.execSpawner.WriteToFile(input, expOut, moduleRoot)
->>>>>>> 04475e73
 }
 
 func (v *BlockValidator) SetCurrentWasmModuleRoot(hash common.Hash) error {
@@ -521,7 +428,6 @@
 	return true, batch, batchMsgCount, nil
 }
 
-<<<<<<< HEAD
 func (v *BlockValidator) createNextValidationEntry(ctx context.Context) (bool, error) {
 	v.reorgMutex.RLock()
 	defer v.reorgMutex.RUnlock()
@@ -684,30 +590,12 @@
 	v.reorgMutex.RLock()
 	defer v.reorgMutex.RUnlock()
 
-=======
-func (v *BlockValidator) sendValidations(ctx context.Context) {
-	v.reorgMutex.Lock()
-	defer v.reorgMutex.Unlock()
-	var batchCount uint64
->>>>>>> 04475e73
 	wasmRoots := v.GetModuleRootsToValidate()
 	room := 100 // even if there is more room then that it's fine
 	for _, spawner := range v.validationSpawners {
 		here := spawner.Room() / len(wasmRoots)
 		if here <= 0 {
-<<<<<<< HEAD
 			room = 0
-=======
-			return
-		}
-		if here < room {
-			room = here
-		}
-	}
-	for atomic.LoadInt32(&v.reorgsPending) == 0 {
-		if room <= 0 {
-			return
->>>>>>> 04475e73
 		}
 		if here < room {
 			room = here
@@ -730,7 +618,6 @@
 		if !found {
 			return nil, fmt.Errorf("not found entry for pos %d", pos)
 		}
-<<<<<<< HEAD
 		currentStatus := validationStatus.getStatus()
 		if currentStatus == RecordFailed {
 			// retry
@@ -742,76 +629,6 @@
 				log.Warn("Validation entry has wrong start state", "pos", pos, "start", validationStatus.Entry.Start, "expected", v.lastValidGS)
 				validationStatus.Cancel()
 				return &pos, nil
-=======
-		if validationStatus.getStatus() < Prepared {
-			return
-		}
-		startPos, endPos, err := GlobalStatePositionsFor(v.inboxTracker, nextMsg, v.globalPosNextSend.BatchNumber)
-		if err != nil {
-			log.Error("failed calculating position for validation", "err", err, "msg", nextMsg, "batch", v.globalPosNextSend.BatchNumber)
-			return
-		}
-		if startPos != v.globalPosNextSend {
-			log.Error("inconsistent pos mapping", "msg", nextMsg, "expected", v.globalPosNextSend, "found", startPos)
-			return
-		}
-		seqMsg, ok := seqBatchEntry.([]byte)
-		if !ok {
-			batchNum := validationStatus.Entry.StartPosition.BatchNumber
-			log.Error("sequencer message bad format", "blockNr", v.nextBlockToValidate, "msgNum", batchNum)
-			return
-		}
-		v.LaunchThread(func(ctx context.Context) {
-			validationCtx, cancel := context.WithCancel(ctx)
-			defer cancel()
-			validationStatus.Cancel = cancel
-			err := v.ValidationEntryAddSeqMessage(ctx, validationStatus.Entry, startPos, endPos, seqMsg)
-			if err != nil && validationCtx.Err() == nil {
-				log.Error("error preparing validation", "err", err)
-				return
-			}
-			input, err := validationStatus.Entry.ToInput()
-			if err != nil && validationCtx.Err() == nil {
-				log.Error("error preparing validation", "err", err)
-				return
-			}
-			for _, moduleRoot := range wasmRoots {
-				for _, spawner := range v.validationSpawners {
-					run := spawner.Launch(input, moduleRoot)
-					validationStatus.Runs = append(validationStatus.Runs, run)
-				}
-			}
-			replaced := validationStatus.replaceStatus(Prepared, ValidationSent)
-			if !replaced {
-				v.possiblyFatal(errors.New("failed to set status"))
-			}
-		})
-		room--
-		v.nextBlockToValidate++
-		v.globalPosNextSend = endPos
-	}
-}
-
-func (v *BlockValidator) sendRecords(ctx context.Context) {
-	v.reorgMutex.Lock()
-	defer v.reorgMutex.Unlock()
-	nextRecord := v.nextBlockToValidate
-	for atomic.LoadInt32(&v.reorgsPending) == 0 {
-		if nextRecord >= v.nextBlockToValidate+v.config().PrerecordedBlocks {
-			return
-		}
-		entry, found := v.validations.Load(nextRecord)
-		if !found {
-			header := v.blockchain.GetHeaderByNumber(nextRecord)
-			if header == nil {
-				// This block hasn't been created yet.
-				return
-			}
-			prevHeader := v.blockchain.GetHeaderByHash(header.ParentHash)
-			if prevHeader == nil && header.ParentHash != (common.Hash{}) {
-				log.Warn("failed to get prevHeader in block validator", "num", nextRecord-1, "hash", header.ParentHash)
-				return
->>>>>>> 04475e73
 			}
 			var wasmRoots []common.Hash
 			for _, run := range validationStatus.Runs {
@@ -923,93 +740,6 @@
 	return nil
 }
 
-<<<<<<< HEAD
-=======
-func (v *BlockValidator) progressValidated() {
-	v.reorgMutex.Lock()
-	defer v.reorgMutex.Unlock()
-	for atomic.LoadInt32(&v.reorgsPending) == 0 {
-		// Reads from blocksValidated can be non-atomic as all writes hold reorgMutex
-		checkingBlock := v.lastBlockValidated + 1
-		entry, found := v.validations.Load(checkingBlock)
-		if !found {
-			return
-		}
-		validationStatus, ok := entry.(*validationStatus)
-		if !ok || (validationStatus == nil) {
-			log.Error("bad entry trying to advance validated counter")
-			return
-		}
-		if validationStatus.getStatus() < ValidationSent {
-			return
-		}
-		validationEntry := validationStatus.Entry
-		if validationEntry.BlockNumber != checkingBlock {
-			log.Error("bad block number for validation entry", "expected", checkingBlock, "found", validationEntry.BlockNumber)
-			return
-		}
-		// It's safe to read lastBlockValidatedHash without the lastBlockValidatedMutex as we have the reorgMutex
-		if v.lastBlockValidatedHash != validationEntry.PrevBlockHash {
-			log.Error("lastBlockValidatedHash is %v but validationEntry has prevBlockHash %v for block number %v", v.lastBlockValidatedHash, validationEntry.PrevBlockHash, v.lastBlockValidated)
-			return
-		}
-		expectedEnd, err := validationEntry.expectedEnd()
-		if err != nil {
-			v.possiblyFatal(err)
-			return
-		}
-		for _, run := range validationStatus.Runs {
-			if !run.Ready() {
-				return
-			}
-			runEnd, err := run.Current()
-			if err == nil && runEnd != expectedEnd {
-				err = fmt.Errorf("validation failed: expected %v got %v", expectedEnd, runEnd)
-				writeErr := v.writeToFile(validationEntry, run.WasmModuleRoot())
-				if writeErr != nil {
-					log.Warn("failed to write validation debugging info", "err", err)
-				}
-				v.possiblyFatal(err)
-			}
-			if err != nil {
-				v.possiblyFatal(err)
-				validationStatus.setStatus(Failed)
-				return
-			}
-		}
-		for _, run := range validationStatus.Runs {
-			run.Close()
-		}
-		validationStatus.replaceStatus(ValidationSent, Valid)
-		v.triggerSendValidations()
-		earliestBatchKept := atomic.LoadUint64(&v.earliestBatchKept)
-		seqMsgNr := validationEntry.StartPosition.BatchNumber
-		if earliestBatchKept < seqMsgNr {
-			for batch := earliestBatchKept; batch < seqMsgNr; batch++ {
-				v.sequencerBatches.Delete(batch)
-			}
-			atomic.StoreUint64(&v.earliestBatchKept, seqMsgNr)
-		}
-
-		v.lastBlockValidatedMutex.Lock()
-		atomic.StoreUint64(&v.lastBlockValidated, checkingBlock)
-		v.lastBlockValidatedHash = validationEntry.BlockHash
-		v.lastBlockValidatedMutex.Unlock()
-		v.recentlyValid(validationEntry.BlockHeader)
-
-		v.validations.Delete(checkingBlock)
-		select {
-		case v.progressChan <- checkingBlock:
-		default:
-		}
-		err = v.writeLastValidatedToDb(validationEntry.BlockNumber, validationEntry.BlockHash, validationEntry.EndPosition)
-		if err != nil {
-			log.Error("failed to write validated entry to database", "err", err)
-		}
-	}
-}
-
->>>>>>> 04475e73
 func (v *BlockValidator) AssumeValid(globalState validator.GoGlobalState) error {
 	if v.Started() {
 		return errors.Errorf("cannot handle AssumeValid while running")
@@ -1121,7 +851,6 @@
 	return nil
 }
 
-<<<<<<< HEAD
 func (v *BlockValidator) LaunchWorkthreadsWhenCaughtUp(ctx context.Context) {
 	for {
 		caughtUp, err := v.checkValidatedGSCaughUp(ctx)
@@ -1130,42 +859,6 @@
 		}
 		if caughtUp {
 			break
-=======
-func (v *BlockValidator) Start(ctxIn context.Context) error {
-	v.StopWaiter.Start(ctxIn, v)
-	err := stopwaiter.CallIterativelyWith[struct{}](&v.StopWaiterSafe,
-		func(ctx context.Context, unused struct{}) time.Duration {
-			v.sendRecords(ctx)
-			v.sendValidations(ctx)
-			return v.config().ValidationPoll
-		},
-		v.sendValidationsChan)
-	if err != nil {
-		return err
-	}
-	v.CallIteratively(func(ctx context.Context) time.Duration {
-		v.progressValidated()
-		return v.config().ValidationPoll
-	})
-	lastValid := uint64(0)
-	v.CallIteratively(func(ctx context.Context) time.Duration {
-		newValid, validHash, wasmModuleRoots := v.LastBlockValidatedAndHash()
-		if newValid != lastValid {
-			validHeader := v.blockchain.GetHeader(validHash, newValid)
-			if validHeader == nil {
-				foundHeader := v.blockchain.GetHeaderByNumber(newValid)
-				foundHash := common.Hash{}
-				if foundHeader != nil {
-					foundHash = foundHeader.Hash()
-				}
-				log.Warn("last valid block not in blockchain", "blockNum", newValid, "validatedBlockHash", validHash, "found-hash", foundHash)
-			} else {
-				validTimestamp := time.Unix(int64(validHeader.Time), 0)
-				log.Info("Validated blocks", "blockNum", newValid, "hash", validHash,
-					"timestamp", validTimestamp, "age", time.Since(validTimestamp), "wasm", wasmModuleRoots)
-			}
-			lastValid = newValid
->>>>>>> 04475e73
 		}
 		select {
 		case <-ctx.Done():
