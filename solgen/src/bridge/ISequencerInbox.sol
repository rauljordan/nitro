//
// Copyright 2021, Offchain Labs, Inc. All rights reserved.
// SPDX-License-Identifier: UNLICENSED
//

pragma solidity ^0.8.0;

import "../libraries/IGasRefunder.sol";
import { AlreadyInit, HadZeroInit, NotOrigin, DataTooLarge, NotRollup } from "../libraries/Error.sol";

interface ISequencerInbox {
    struct MaxTimeVariation {
        uint256 delayBlocks;
        uint256 futureBlocks;
        uint256 delaySeconds;
        uint256 futureSeconds;
    }

<<<<<<< HEAD
    struct TimeBounds {
        uint64 minTimestamp;
        uint64 maxTimestamp;
        uint64 minBlockNumber;
        uint64 maxBlockNumber;
    }

    event SequencerBatchDelivered(
        uint256 indexed batchSequenceNumber,
        bytes32 indexed beforeAcc,
        bytes32 indexed afterAcc,
        bytes32 delayedAcc,
        uint256 afterDelayedMessagesRead,
        TimeBounds timeBounds,
        bytes data
    );

    event SequencerBatchDeliveredFromOrigin(
        uint256 indexed batchSequenceNumber,
        bytes32 indexed beforeAcc,
        bytes32 indexed afterAcc,
        bytes32 delayedAcc,
        uint256 afterDelayedMessagesRead,
        TimeBounds timeBounds
    );
=======
    /// @dev Thrown when someone attempts to read fewer messages than have already been read
    error DelayedBackwards();

    /// @dev Thrown when someone attempts to read more messages than exist
    error DelayedTooFar();

    /// @dev Thrown if the length of the header plus the length of the batch overflows
    error DataLengthOverflow();

    /// @dev Force include can only read messages more blocks old than the delay period
    error ForceIncludeBlockTooSoon();

    /// @dev Force include can only read messages more seconds old than the delay period
    error ForceIncludeTimeTooSoon();

    /// @dev The message provided did not match the hash in the delayed inbox
    error IncorrectMessagePreimage();

    /// @dev This can only be called by the batch poster
    error NotBatchPoster();

    /// @dev The sequence number provided to this message was inconsistent with the number of batches already included
    error BadSequencerNumber();
>>>>>>> 26fe4b32

    function inboxAccs(uint256 index) external view returns (bytes32);

    function batchCount() external view returns (uint256);

    function setMaxTimeVariation(MaxTimeVariation memory timeVariation) external;

    function setIsBatchPoster(address addr, bool isBatchPoster_) external;

    function addSequencerL2Batch(
        uint256 sequenceNumber,
        bytes calldata data,
        uint256 afterDelayedMessagesRead,
        IGasRefunder gasRefunder
    ) external;
}<|MERGE_RESOLUTION|>--- conflicted
+++ resolved
@@ -16,12 +16,17 @@
         uint256 futureSeconds;
     }
 
-<<<<<<< HEAD
     struct TimeBounds {
         uint64 minTimestamp;
         uint64 maxTimestamp;
         uint64 minBlockNumber;
         uint64 maxBlockNumber;
+    }
+
+    enum BatchDataLocation {
+        TxInput,
+        SeparateBatchEvent,
+        NoData
     }
 
     event SequencerBatchDelivered(
@@ -31,18 +36,12 @@
         bytes32 delayedAcc,
         uint256 afterDelayedMessagesRead,
         TimeBounds timeBounds,
-        bytes data
+        BatchDataLocation dataLocation
     );
 
-    event SequencerBatchDeliveredFromOrigin(
-        uint256 indexed batchSequenceNumber,
-        bytes32 indexed beforeAcc,
-        bytes32 indexed afterAcc,
-        bytes32 delayedAcc,
-        uint256 afterDelayedMessagesRead,
-        TimeBounds timeBounds
-    );
-=======
+    /// @dev a separate event that emits batch data when this isn't easily accessible in the tx.input
+    event SequencerBatchData(uint256 indexed batchSequenceNumber, bytes data);
+
     /// @dev Thrown when someone attempts to read fewer messages than have already been read
     error DelayedBackwards();
 
@@ -66,7 +65,6 @@
 
     /// @dev The sequence number provided to this message was inconsistent with the number of batches already included
     error BadSequencerNumber();
->>>>>>> 26fe4b32
 
     function inboxAccs(uint256 index) external view returns (bytes32);
 
